--- conflicted
+++ resolved
@@ -165,21 +165,11 @@
 
 	_graphicsMutex = g_system->createMutex();
 
-<<<<<<< HEAD
-=======
-#ifdef _WIN32_WCE
-	if (ConfMan.hasKey("use_GDI") && ConfMan.getBool("use_GDI")) {
-		SDL_VideoInit("windib", 0);
-		sdlFlags ^= SDL_INIT_VIDEO;
-	}
-#endif
-
 #ifdef USE_SDL_DEBUG_FOCUSRECT
 	if (ConfMan.hasKey("use_sdl_debug_focusrect"))
 		_enableFocusRectDebugCode = ConfMan.getBool("use_sdl_debug_focusrect");
 #endif
 
->>>>>>> 7f139f8d
 	SDL_ShowCursor(SDL_DISABLE);
 
 	memset(&_oldVideoMode, 0, sizeof(_oldVideoMode));
