--- conflicted
+++ resolved
@@ -15,32 +15,7 @@
  * along with this program; if not, write to the Free Software
  * Foundation, Inc., 59 Temple Place - Suite 330, Boston, MA  02111-1307, USA.
  *
-<<<<<<< HEAD
- * Change Log:
- * $Log$
- * Revision 1.1.1.1.2.2  2001/11/12 16:22:40  yazoo
- * The dig and Full Throttle support
- *
- * Revision 1.5  2001/10/26 17:34:50  strigeus
- * bug fixes, code cleanup
- *
- * Revision 1.4  2001/10/24 20:12:52  strigeus
- * fixed some bugs related to string handling
- *
- * Revision 1.3  2001/10/23 19:51:50  strigeus
- * recompile not needed when switching games
- * debugger skeleton implemented
- *
- * Revision 1.2  2001/10/16 10:01:48  strigeus
- * preliminary DOTT support
- *
- * Revision 1.1.1.1  2001/10/09 14:30:13  strigeus
- *
- * initial revision
- *
-=======
  * $Header$
->>>>>>> 1caad519
  *
  */
 
@@ -81,11 +56,7 @@
 			if (chr==14) {
 				int set = text[pos] | (text[pos+1]<<8);
 				pos+=2;
-<<<<<<< HEAD
-				ptr = _vm->getResourceAddress(6, set) + 29;
-=======
 				ptr = _vm->getResourceAddress(rtCharset, set) + 29;
->>>>>>> 1caad519
 				continue;
 			}
 		}
@@ -142,11 +113,7 @@
 			if (chr==14) {
 				int set = str[pos] | (str[pos+1]<<8);
 				pos+=2;
-<<<<<<< HEAD
-				ptr = _vm->getResourceAddress(6, set) + 29;
-=======
 				ptr = _vm->getResourceAddress(rtCharset, set) + 29;
->>>>>>> 1caad519
 				continue;
 			}
 		}
@@ -179,8 +146,6 @@
 	_msgPtrToAdd = buffer;
 	_messagePtr = addMessageToStack(_messagePtr);
 
-<<<<<<< HEAD
-=======
 	if (buffer[0] == 0xFF && buffer[1]==10) {
 		uint32 a,b;
 
@@ -189,7 +154,6 @@
 		talkSound(a,b,1);
 	}
 
->>>>>>> 1caad519
 //	warning("unkMessage1(\"%s\")", buf);
 }
 
@@ -213,21 +177,21 @@
 	Actor *a;
 	byte *buffer;
 
-	if (!_haveMsg || (camera._destPos>>3) != (camera._curPos>>3) ||
-			camera._curPos != camera._lastPos 
+#if !defined(FULL_THROTTLE)
+	if (!_haveMsg || (camera._dest.x>>3) != (camera._cur.x>>3) ||
+			camera._cur.x != camera._last.x 
 		) return;
-
+#else
+	if (!_haveMsg)
+		return;
+#endif
 	a = NULL;
 	if (_vars[VAR_TALK_ACTOR] != 0xFF)
 		a = derefActorSafe(_vars[VAR_TALK_ACTOR], "CHARSET_1");
 
 	if (a && string[0].overhead!=0) {
-<<<<<<< HEAD
-		if (_majorScummVersion==5) {
-=======
 		if (!(_features & GF_AFTER_V6)) {
->>>>>>> 1caad519
-			string[0].xpos = a->x - camera._curPos + 160;
+			string[0].xpos = a->x - camera._cur.x + 160;
 
 			if (_vars[VAR_V5_TALK_STRING_Y] < 0) {
 				s = (a->scaley * (int)_vars[VAR_V5_TALK_STRING_Y]) / 0xFF;
@@ -249,7 +213,7 @@
 				string[0].ypos = 1;
 			
 			s = a->scalex * a->new_2 / 0xFF;
-			string[0].xpos = ((a->new_2 - s)>>1) + s + a->x - camera._curPos + 160;
+			string[0].xpos = ((a->new_2 - s)>>1) + s + a->x - camera._cur.x + 160;
 			if (string[0].xpos < 80)
 				string[0].xpos = 80;
 			if (string[0].xpos > 240)
@@ -274,17 +238,10 @@
 		charset._colorMap[i] = _charsetData[charset._curId][i];
 	
 	if (_keepText) {
-<<<<<<< HEAD
-		charset._strLeft = string[0].mask_left;
-		charset._strRight = string[0].mask_right;
-		charset._strTop = string[0].mask_top;
-		charset._strBottom = string[0].mask_bottom;
-=======
 		charset._strLeft = gdi._mask_left;
 		charset._strRight = gdi._mask_right;
 		charset._strTop = gdi._mask_top;
 		charset._strBottom = gdi._mask_bottom;
->>>>>>> 1caad519
 	}
 
 	if (!_haveMsg || _talkDelay)
@@ -305,24 +262,14 @@
 
 	if (!_keepText) {
 		restoreCharsetBg();
-<<<<<<< HEAD
-		string[0].xpos2 = string[0].xpos;
-		string[0].ypos2 = string[0].ypos;
-=======
 		charset._xpos2 = string[0].xpos;
 		charset._ypos2 = string[0].ypos;
->>>>>>> 1caad519
 	}
 	
 	t = charset._right - string[0].xpos - 1;
 	if (charset._center) {
-<<<<<<< HEAD
-		if (t > string[0].xpos2)
-			t = string[0].xpos2;
-=======
 		if (t > charset._xpos2)
 			t = charset._xpos2;
->>>>>>> 1caad519
 		t <<= 1;
 	}
 
@@ -332,13 +279,9 @@
 
 	_lastXstart = virtscr[0].xstart;
 	if (charset._center) {
-<<<<<<< HEAD
-		string[0].xpos2 -= charset.getStringWidth(0, charset._buffer, charset._bufPos) >> 1;
-=======
 		charset._xpos2 -= charset.getStringWidth(0, buffer,0) >> 1;
 		if (charset._xpos2<0)
 			charset._xpos2 = 0;
->>>>>>> 1caad519
 	}
 
 	charset._disableOffsX = charset._unk12 = !_keepText;
@@ -352,19 +295,11 @@
 		}
 		if (c == 13) {
 newLine:;
-<<<<<<< HEAD
-			string[0].xpos2 = string[0].xpos;
-			if (charset._center) {
-				string[0].xpos2 -= charset.getStringWidth(0, charset._buffer, charset._bufPos)>>1;
-			}
-			string[0].ypos2 += getResourceAddress(6,charset._curId)[30];
-=======
 			charset._xpos2 = string[0].xpos;
 			if (charset._center) {
 				charset._xpos2 -= charset.getStringWidth(0, buffer, 0)>>1;
 			}
 			charset._ypos2 += getResourceAddress(rtCharset,charset._curId)[30];
->>>>>>> 1caad519
 			charset._disableOffsX = 1;
 			continue;
 		}
@@ -372,17 +307,10 @@
 		if (c==0xFE) c=0xFF;
 
 		if (c!=0xFF) {
-<<<<<<< HEAD
-			charset._left = string[0].xpos2;
-			charset._top = string[0].ypos2;
-			
-			if (_majorScummVersion==5) {
-=======
 			charset._left = charset._xpos2;
 			charset._top = charset._ypos2;
 			
 			if (!(_features&GF_AFTER_V6)) {
->>>>>>> 1caad519
 				if (!_vars[VAR_V5_CHARFLAG]) {
 					charset.printChar(c);
 				}
@@ -390,23 +318,14 @@
 				charset.printChar(c);
 			}
 
-<<<<<<< HEAD
-			string[0].xpos2 = charset._left;
-			string[0].ypos2 = charset._top;
-=======
 			charset._xpos2 = charset._left;
 			charset._ypos2 = charset._top;
->>>>>>> 1caad519
 
 			_talkDelay += _vars[VAR_CHARINC];
 			continue;
 		}
 
-<<<<<<< HEAD
-		c = charset._buffer[charset._bufPos++];
-=======
 		c = *buffer++;
->>>>>>> 1caad519
 		if (c==3) {
 			_haveMsg = 0xFF;
 			_keepText = false;
@@ -418,27 +337,6 @@
 			_keepText = true;
 			break;
 		} else if (c==9) {
-<<<<<<< HEAD
-			frme = charset._buffer[charset._bufPos++];
-			frme |= charset._buffer[charset._bufPos++]<<8;
-			if (a)
-				startAnimActor(a, frme, a->facing);
-		} else if (c==10) {
-			warning("CHARSET_1: code 10 unimplemented");
-			charset._bufPos += 14;
-		} else if (c==14) {
-			int oldy = getResourceAddress(6,charset._curId)[30];
-
-			charset._curId = charset._buffer[charset._bufPos];
-			charset._bufPos += 2;
-			for (i=0; i<4; i++)
-				charset._colorMap[i] = _charsetData[charset._curId][i];
-			string[0].ypos2 -= getResourceAddress(6,charset._curId)[30] - oldy;
-		} else if (c==12) {
-			int color;
-			color = charset._buffer[charset._bufPos++];
-			color |= charset._buffer[charset._bufPos++]<<8;
-=======
 			frme = *buffer++;
 			frme |= *buffer++<<8;
 			if (a)
@@ -462,35 +360,23 @@
 			int color;
 			color = *buffer++;
 			color |= *buffer++<<8;
->>>>>>> 1caad519
 			if (color==0xFF)
 				charset._color = _charsetColor;
 			else
 				charset._color = color;
 		} else if (c==13) {
-<<<<<<< HEAD
-			charset._bufPos += 2;
-=======
 			buffer += 2;
->>>>>>> 1caad519
 		} else {
 			warning("CHARSET_1: invalid code %d", c);
 		}
 	} while (1);
 
-<<<<<<< HEAD
-	string[0].mask_left = charset._strLeft;
-	string[0].mask_right = charset._strRight;
-	string[0].mask_top = charset._strTop;
-	string[0].mask_bottom = charset._strBottom;
-=======
 	charset._bufPos = buffer - charset._buffer;
 
 	gdi._mask_left = charset._strLeft;
 	gdi._mask_right = charset._strRight;
 	gdi._mask_top = charset._strTop;
 	gdi._mask_bottom = charset._strBottom;
->>>>>>> 1caad519
 }
 
 void Scumm::drawString(int a) {
@@ -574,11 +460,7 @@
 				break;
 			}
 		} else {
-<<<<<<< HEAD
-			if (a==1 && _majorScummVersion>=6)
-=======
 			if (a==1 && (_features&GF_AFTER_V6))
->>>>>>> 1caad519
 				charset._blitAlso = true;
 			charset.printChar(chr);
 			charset._blitAlso = false;
@@ -586,16 +468,11 @@
 	}
 
 	charset._ignoreCharsetMask = 0;
-<<<<<<< HEAD
-	string[a].xpos2 = charset._left;
-	string[a].ypos2 = charset._top;
-=======
 	
 	if (a==0) {
 		charset._xpos2 = charset._left;
 		charset._ypos2 = charset._top;
 	}
->>>>>>> 1caad519
 }
 
 byte *Scumm::addMessageToStack(byte *msg) {
@@ -707,11 +584,7 @@
 	if (num) {
 		for (i=1; i<_maxVerbs; i++) {
 			if (num==_verbs[i].verbid && !_verbs[i].type && !_verbs[i].saveid) {
-<<<<<<< HEAD
-				addMessageToStack(getResourceAddress(8, i));
-=======
 				addMessageToStack(getResourceAddress(rtVerb, i));
->>>>>>> 1caad519
 				break;
 			}
 		}
@@ -734,11 +607,7 @@
 void Scumm::unkAddMsgToStack5(int var) {
 	byte *ptr;
 
-<<<<<<< HEAD
-	if (_majorScummVersion>=6)
-=======
 	if (_features&GF_AFTER_V6)
->>>>>>> 1caad519
 		var = readVar(var);
 	
 	if (var) {
@@ -850,7 +719,6 @@
 
 #if defined(OLD)
 	if (vs->number==0)
-<<<<<<< HEAD
 		_hasMask = true;
 #else
 	if (vs->number!=0)
@@ -859,18 +727,7 @@
 		_hasMask = true;
 #endif
 
-	_bg_ptr2 = _backbuff_ptr = _vm->getResourceAddress(0xA, vs->number+1) 
-=======
-		_hasMask = true;
-#else
-	if (vs->number!=0)
-		_blitAlso = false;
-	if (vs->number==0 && _blitAlso==0)
-		_hasMask = true;
-#endif
-
 	_dest_ptr = _backbuff_ptr = _vm->getResourceAddress(rtBuffer, vs->number+1) 
->>>>>>> 1caad519
 		+ vs->xstart + _drawTop * 320 + _left;
 
 #if !defined(OLD)
@@ -878,19 +735,11 @@
 #else
 	if (1) {
 #endif
-<<<<<<< HEAD
-		_bg_ptr2 = _bgbak_ptr = _vm->getResourceAddress(0xA, vs->number+5)
-			+ vs->xstart + _drawTop * 320 + _left;
-	}
-
-	_mask_ptr = _vm->getResourceAddress(0xA, 9)
-=======
 		_dest_ptr = _bgbak_ptr = _vm->getResourceAddress(rtBuffer, vs->number+5)
 			+ vs->xstart + _drawTop * 320 + _left;
 	}
 
 	_mask_ptr = _vm->getResourceAddress(rtBuffer, 9)
->>>>>>> 1caad519
 		+ _drawTop * 40 + _left/8 
 		+ _vm->_screenStartStrip;
 
@@ -929,11 +778,7 @@
 	bits = *_charPtr++;
 	numbits = 8;
 
-<<<<<<< HEAD
-	dst = _bg_ptr2;
-=======
 	dst = _dest_ptr;
->>>>>>> 1caad519
 	mask = _mask_ptr;
 	y = 0;
 
@@ -960,11 +805,7 @@
 				maskpos++;
 			}
 		}
-<<<<<<< HEAD
-		dst = (_bg_ptr2 += 320);
-=======
 		dst = (_dest_ptr += 320);
->>>>>>> 1caad519
 		mask += 40;
 		y++;
 	}
