--- conflicted
+++ resolved
@@ -80,12 +80,12 @@
 	while (curNode) {
 		curObject = curNode->value;
 		if (curObject != checkObject) {
-			signal = GET_SEL32V(_segMan, curObject, SELECTOR(signal));
+			signal = readSelectorValue(_segMan, curObject, SELECTOR(signal));
 			if ((signal & (kSignalIgnoreActor | kSignalRemoveView | kSignalNoUpdate)) == 0) {
-				curRect.left = GET_SEL32V(_segMan, curObject, SELECTOR(brLeft));
-				curRect.top = GET_SEL32V(_segMan, curObject, SELECTOR(brTop));
-				curRect.right = GET_SEL32V(_segMan, curObject, SELECTOR(brRight));
-				curRect.bottom = GET_SEL32V(_segMan, curObject, SELECTOR(brBottom));
+				curRect.left = readSelectorValue(_segMan, curObject, SELECTOR(brLeft));
+				curRect.top = readSelectorValue(_segMan, curObject, SELECTOR(brTop));
+				curRect.right = readSelectorValue(_segMan, curObject, SELECTOR(brRight));
+				curRect.bottom = readSelectorValue(_segMan, curObject, SELECTOR(brBottom));
 				// Check if curRect is within checkRect
 				// TODO: This check is slightly odd, because it means that a rect is not contained
 				// in itself. It may very well be that the original SCI engine did it just
@@ -116,34 +116,22 @@
 void GfxCompare::kernelSetNowSeen(reg_t objectReference) {
 	GfxView *view = NULL;
 	Common::Rect celRect(0, 0);
-	GuiResourceId viewId = (GuiResourceId)GET_SEL32V(_segMan, objectReference, SELECTOR(view));
+	GuiResourceId viewId = (GuiResourceId)readSelectorValue(_segMan, objectReference, SELECTOR(view));
 
 	// HACK: Ignore invalid views for now (perhaps unimplemented text views?)
 	if (viewId == 0xFFFF)	// invalid view
 		return;
 
-	int16 loopNo = GET_SEL32V(_segMan, objectReference, SELECTOR(loop));
-	int16 celNo = GET_SEL32V(_segMan, objectReference, SELECTOR(cel));
-	int16 x = (int16)GET_SEL32V(_segMan, objectReference, SELECTOR(x));
-	int16 y = (int16)GET_SEL32V(_segMan, objectReference, SELECTOR(y));
+	int16 loopNo = readSelectorValue(_segMan, objectReference, SELECTOR(loop));
+	int16 celNo = readSelectorValue(_segMan, objectReference, SELECTOR(cel));
+	int16 x = (int16)readSelectorValue(_segMan, objectReference, SELECTOR(x));
+	int16 y = (int16)readSelectorValue(_segMan, objectReference, SELECTOR(y));
 	int16 z = 0;
-<<<<<<< HEAD
-	if (_kernel->_selectorCache.z > -1)
-		z = (int16)GET_SEL32V(_segMan, objectReference, SELECTOR(z));
-=======
 	if (SELECTOR(z) > -1)
 		z = (int16)readSelectorValue(_segMan, objectReference, SELECTOR(z));
->>>>>>> fffec23a
 
 	view = _cache->getView(viewId);
 
-<<<<<<< HEAD
-	if (lookup_selector(_segMan, objectReference, _kernel->_selectorCache.nsTop, NULL, NULL) == kSelectorVariable) {
-		PUT_SEL32V(_segMan, objectReference, SELECTOR(nsLeft), celRect.left);
-		PUT_SEL32V(_segMan, objectReference, SELECTOR(nsRight), celRect.right);
-		PUT_SEL32V(_segMan, objectReference, SELECTOR(nsTop), celRect.top);
-		PUT_SEL32V(_segMan, objectReference, SELECTOR(nsBottom), celRect.bottom);
-=======
 #ifdef ENABLE_SCI32
 	switch (getSciVersion()) {
 	case SCI_VERSION_2:
@@ -183,7 +171,6 @@
 		writeSelectorValue(_segMan, objectReference, SELECTOR(nsRight), celRect.right);
 		writeSelectorValue(_segMan, objectReference, SELECTOR(nsTop), celRect.top);
 		writeSelectorValue(_segMan, objectReference, SELECTOR(nsBottom), celRect.bottom);
->>>>>>> fffec23a
 	}
 }
 
@@ -193,10 +180,10 @@
 	uint16 signal, controlMask;
 	uint16 result;
 
-	checkRect.left = GET_SEL32V(_segMan, curObject, SELECTOR(brLeft));
-	checkRect.top = GET_SEL32V(_segMan, curObject, SELECTOR(brTop));
-	checkRect.right = GET_SEL32V(_segMan, curObject, SELECTOR(brRight));
-	checkRect.bottom = GET_SEL32V(_segMan, curObject, SELECTOR(brBottom));
+	checkRect.left = readSelectorValue(_segMan, curObject, SELECTOR(brLeft));
+	checkRect.top = readSelectorValue(_segMan, curObject, SELECTOR(brTop));
+	checkRect.right = readSelectorValue(_segMan, curObject, SELECTOR(brRight));
+	checkRect.bottom = readSelectorValue(_segMan, curObject, SELECTOR(brBottom));
 
 	if (!checkRect.isValidRect()) {	// can occur in Iceman - HACK? TODO: is this really occuring in sierra sci? check this
 		warning("kCan(t)BeHere - invalid rect %d, %d -> %d, %d", checkRect.left, checkRect.top, checkRect.right, checkRect.bottom);
@@ -205,17 +192,10 @@
 
 	adjustedRect = _coordAdjuster->onControl(checkRect);
 
-<<<<<<< HEAD
-	signal = GET_SEL32V(_segMan, curObject, SELECTOR(signal));
-	controlMask = GET_SEL32V(_segMan, curObject, SELECTOR(illegalBits));
-	result = (isOnControl(GFX_SCREEN_MASK_CONTROL, adjustedRect) & controlMask) ? false : true;
-	if ((result) && (signal & (kSignalIgnoreActor | kSignalRemoveView)) == 0) {
-=======
 	signal = readSelectorValue(_segMan, curObject, SELECTOR(signal));
 	controlMask = readSelectorValue(_segMan, curObject, SELECTOR(illegalBits));
 	result = isOnControl(GFX_SCREEN_MASK_CONTROL, adjustedRect) & controlMask;
 	if ((!result) && (signal & (kSignalIgnoreActor | kSignalRemoveView)) == 0) {
->>>>>>> fffec23a
 		List *list = _segMan->lookupList(listReference);
 		if (!list)
 			error("kCanBeHere called with non-list as parameter");
@@ -236,16 +216,6 @@
 }
 
 void GfxCompare::kernelBaseSetter(reg_t object) {
-<<<<<<< HEAD
-	if (lookup_selector(_segMan, object, _kernel->_selectorCache.brLeft, NULL, NULL) == kSelectorVariable) {
-		int16 x = GET_SEL32V(_segMan, object, SELECTOR(x));
-		int16 y = GET_SEL32V(_segMan, object, SELECTOR(y));
-		int16 z = (_kernel->_selectorCache.z > -1) ? GET_SEL32V(_segMan, object, SELECTOR(z)) : 0;
-		int16 yStep = GET_SEL32V(_segMan, object, SELECTOR(yStep));
-		GuiResourceId viewId = GET_SEL32V(_segMan, object, SELECTOR(view));
-		int16 loopNo = GET_SEL32V(_segMan, object, SELECTOR(loop));
-		int16 celNo = GET_SEL32V(_segMan, object, SELECTOR(cel));
-=======
 	if (lookupSelector(_segMan, object, SELECTOR(brLeft), NULL, NULL) == kSelectorVariable) {
 		int16 x = readSelectorValue(_segMan, object, SELECTOR(x));
 		int16 y = readSelectorValue(_segMan, object, SELECTOR(y));
@@ -254,7 +224,6 @@
 		GuiResourceId viewId = readSelectorValue(_segMan, object, SELECTOR(view));
 		int16 loopNo = readSelectorValue(_segMan, object, SELECTOR(loop));
 		int16 celNo = readSelectorValue(_segMan, object, SELECTOR(cel));
->>>>>>> fffec23a
 
 		// HACK: Ignore invalid views for now (perhaps unimplemented text views?)
 		if (viewId == 0xFFFF)	// invalid view
@@ -287,10 +256,10 @@
 		celRect.bottom = y + 1;
 		celRect.top = celRect.bottom - yStep;
 
-		PUT_SEL32V(_segMan, object, SELECTOR(brLeft), celRect.left);
-		PUT_SEL32V(_segMan, object, SELECTOR(brRight), celRect.right);
-		PUT_SEL32V(_segMan, object, SELECTOR(brTop), celRect.top);
-		PUT_SEL32V(_segMan, object, SELECTOR(brBottom), celRect.bottom);
+		writeSelectorValue(_segMan, object, SELECTOR(brLeft), celRect.left);
+		writeSelectorValue(_segMan, object, SELECTOR(brRight), celRect.right);
+		writeSelectorValue(_segMan, object, SELECTOR(brTop), celRect.top);
+		writeSelectorValue(_segMan, object, SELECTOR(brBottom), celRect.bottom);
 	}
 }
 
