--- conflicted
+++ resolved
@@ -311,28 +311,18 @@
 	g_system->getPaletteManager()->grabPalette(oldPalette, 0, 256);
 
 	for (stepNr = 100; stepNr >= 0; stepNr -= 10) {
-<<<<<<< HEAD
 		for (colorNr = 1; colorNr < tillColorNr; colorNr++) {
 			if (_palette->colorIsFromMacClut(colorNr)) {
-				workPalette[colorNr * 4 + 0] = oldPalette[colorNr * 4];
-				workPalette[colorNr * 4 + 1] = oldPalette[colorNr * 4 + 1];
-				workPalette[colorNr * 4 + 2] = oldPalette[colorNr * 4 + 2];
+				workPalette[colorNr * 3 + 0] = oldPalette[colorNr * 3];
+				workPalette[colorNr * 3 + 1] = oldPalette[colorNr * 3 + 1];
+				workPalette[colorNr * 3 + 2] = oldPalette[colorNr * 3 + 2];
 			} else {
-				workPalette[colorNr * 4 + 0] = oldPalette[colorNr * 4] * stepNr / 100;
-				workPalette[colorNr * 4 + 1] = oldPalette[colorNr * 4 + 1] * stepNr / 100;
-				workPalette[colorNr * 4 + 2] = oldPalette[colorNr * 4 + 2] * stepNr / 100;
+				workPalette[colorNr * 3 + 0] = oldPalette[colorNr * 3] * stepNr / 100;
+				workPalette[colorNr * 3 + 1] = oldPalette[colorNr * 3 + 1] * stepNr / 100;
+				workPalette[colorNr * 3 + 2] = oldPalette[colorNr * 3 + 2] * stepNr / 100;
 			}
 		}
-
-		g_system->getPaletteManager()->setPalette(workPalette + 4, 1, 254);
-=======
-		for (colorNr = 1; colorNr < tillColorNr; colorNr++){
-			workPalette[colorNr * 3 + 0] = oldPalette[colorNr * 3] * stepNr / 100;
-			workPalette[colorNr * 3 + 1] = oldPalette[colorNr * 3 + 1] * stepNr / 100;
-			workPalette[colorNr * 3 + 2] = oldPalette[colorNr * 3 + 2] * stepNr / 100;
-		}
 		g_system->getPaletteManager()->setPalette(workPalette + 3, 1, 254);
->>>>>>> b26f30b9
 		g_sci->getEngineState()->wait(2);
 	}
 }
