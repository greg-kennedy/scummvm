/* ScummVM - Graphic Adventure Engine
 *
 * ScummVM is the legal property of its developers, whose names
 * are too numerous to list here. Please refer to the COPYRIGHT
 * file distributed with this source distribution.
 *
 * This program is free software; you can redistribute it and/or
 * modify it under the terms of the GNU General Public License
 * as published by the Free Software Foundation; either version 2
 * of the License, or (at your option) any later version.

 * This program is distributed in the hope that it will be useful,
 * but WITHOUT ANY WARRANTY; without even the implied warranty of
 * MERCHANTABILITY or FITNESS FOR A PARTICULAR PURPOSE.  See the
 * GNU General Public License for more details.

 * You should have received a copy of the GNU General Public License
 * along with this program; if not, write to the Free Software
 * Foundation, Inc., 51 Franklin Street, Fifth Floor, Boston, MA 02110-1301, USA.
 *
 * $URL$
 * $Id$
 *
 */

#ifndef SCI_ENGINE_VM_H
#define SCI_ENGINE_VM_H

/* VM and kernel declarations */

#include "sci/engine/vm_types.h"	// for reg_t
#include "sci/resource.h"	// for SciVersion

#include "common/util.h"

namespace Sci {

class SegManager;
struct EngineState;
class Object;
class ResourceManager;

/** Number of bytes to be allocated for the stack */
#define VM_STACK_SIZE 0x1000

/** Maximum number of calls residing on the stack */
#define SCRIPT_MAX_EXEC_STACK 256
/** Maximum number of entries in the class table */
#define SCRIPT_MAX_CLASSTABLE_SIZE 256
/** Maximum number of cloned objects on the heap */
#define SCRIPT_MAX_CLONES 256


/** Object-relative offset of the selector area inside a script */
#define SCRIPT_SELECTOR_OFFSET 8 -8

/** Object-relative offset of the pointer to the underlying script's local variables */
#define SCRIPT_LOCALVARPTR_OFFSET 2 -8

/** Object-relative offset of the selector counter */
#define SCRIPT_SELECTORCTR_OFFSET 6 -8

/** Object-relative offset of the offset of the function area */
#define SCRIPT_FUNCTAREAPTR_OFFSET 4 -8

/** Offset that has to be added to the function area pointer */
#define SCRIPT_FUNCTAREAPTR_MAGIC 8 -8

/** Offset of the name pointer */
#define SCRIPT_NAME_OFFSET (getSciVersion() < SCI_VERSION_1_1 ? 14 -8 : 16)

/** Object-relative offset of the -info- selector */
#define SCRIPT_INFO_OFFSET (getSciVersion() < SCI_VERSION_1_1 ? 12 -8 : 14)

/** Flag fo the -info- selector */
#define SCRIPT_INFO_CLONE 0x0001

/** Flag for the -info- selector */
#define SCRIPT_INFO_CLASS 0x8000


/** Magical object identifier */
#define SCRIPT_OBJECT_MAGIC_NUMBER 0x1234
/** Offset of this identifier */
#define SCRIPT_OBJECT_MAGIC_OFFSET (getSciVersion() < SCI_VERSION_1_1 ? -8 : 0)

<<<<<<< HEAD
/** Script-relative offset of the species ID */
#define SCRIPT_SPECIES_OFFSET 8 -8

#define SCRIPT_SUPERCLASS_OFFSET (getSciVersion() < SCI_VERSION_1_1 ? 10 -8 : 12)

/** Magic adjustment value for lofsa and lofss */
#define SCRIPT_LOFS_MAGIC 3

=======
>>>>>>> fffec23a
/** Stack pointer value: Use predecessor's value */
#define CALL_SP_CARRY NULL

/** Types of selectors as returned by lookup_selector() below. */
enum SelectorType {
	kSelectorNone = 0,
	kSelectorVariable,
	kSelectorMethod
};

struct Class {
	int script; ///< number of the script the class is in, -1 for non-existing
	reg_t reg; ///< offset; script-relative offset, segment: 0 if not instantiated
};

<<<<<<< HEAD
#define RAW_IS_OBJECT(datablock) (READ_SCI11ENDIAN_UINT16(((byte *) datablock) + SCRIPT_OBJECT_MAGIC_OFFSET) == SCRIPT_OBJECT_MAGIC_NUMBER)

/** Contains selector IDs for a few selected selectors */
struct SelectorCache {
	SelectorCache() {
		memset(this, 0, sizeof(*this));
	}

	// Statically defined selectors, (almost the) same in all SCI versions
	Selector y;
	Selector x;
	Selector view, loop, cel; ///< Description of a specific image
	Selector underBits; ///< Used by the graphics subroutines to store backupped BG pic data
	Selector nsTop, nsLeft, nsBottom, nsRight; ///< View boundaries ('now seen')
	Selector lsTop, lsLeft, lsBottom, lsRight; ///< Used by Animate() subfunctions and scroll list controls
	Selector signal; ///< Used by Animate() to control a view's behaviour
	Selector illegalBits; ///< Used by CanBeHere
	Selector brTop, brLeft, brBottom, brRight; ///< Bounding Rectangle
	// name, key, time
	Selector text; ///< Used by controls
	Selector elements; ///< Used by SetSynonyms()
	// color, back
	Selector mode; ///< Used by text controls (-> DrawControl())
	// style
	Selector state, font, type;///< Used by controls
	// window
	Selector cursor, max; ///< Used by EditControl
	// mark, who
	Selector message; ///< Used by GetEvent
	// edit
	Selector play; ///< Play function (first function to be called)
	Selector number;
	Selector handle;	///< Replaced by nodePtr in SCI1+
	Selector nodePtr;	///< Replaces handle in SCI1+
	Selector client; ///< The object that wants to be moved
	Selector dx, dy; ///< Deltas
	Selector b_movCnt, b_i1, b_i2, b_di, b_xAxis, b_incr; ///< Various Bresenham vars
	Selector xStep, yStep; ///< BR adjustments
	Selector moveSpeed; ///< Used for DoBresen
	Selector canBeHere; ///< Funcselector: Checks for movement validity in SCI0
	Selector heading, mover; ///< Used in DoAvoider
	Selector doit; ///< Called (!) by the Animate() system call
	Selector isBlocked, looper;	///< Used in DoAvoider
	Selector priority;
	Selector modifiers; ///< Used by GetEvent
	Selector replay; ///< Replay function
	// setPri, at, next, done, width
	Selector wordFail, syntaxFail; ///< Used by Parse()
	// semanticFail, pragmaFail
	// said
	Selector claimed; ///< Used generally by the event mechanism
	// value, save, restore, title, button, icon, draw
	Selector delete_; ///< Called by Animate() to dispose a view object
	Selector z;

	// SCI1+ static selectors
	Selector parseLang;
	Selector printLang; ///< Used for i18n
	Selector subtitleLang;
	Selector size;
	Selector points; ///< Used by AvoidPath()
	Selector palette;
	Selector dataInc;
	// handle (in SCI1)
	Selector min; ///< SMPTE time format
	Selector sec;
	Selector frame;
	Selector vol;
	Selector pri;
	// perform
	Selector moveDone;	///< used for DoBresen

	// SCI1 selectors which have been moved a bit in SCI1.1, but otherwise static
	Selector cantBeHere; ///< Checks for movement avoidance in SCI1+. Replaces canBeHere
	Selector topString; ///< SCI1 scroll lists use this instead of lsTop
	Selector flags;

	// SCI1+ audio sync related selectors, not static. They're used for lip syncing in
	// CD talkie games
	Selector syncCue; ///< Used by DoSync()
	Selector syncTime;

	// SCI1.1 specific selectors
	Selector scaleSignal; // < Used by Animate() for cel scaling (SCI1.1+)
	Selector scaleX, scaleY;	///< SCI1.1 view scaling

	// Used for auto detection purposes
	Selector overlay;	///< Used to determine if a game is using old gfx functions or not
	Selector setCursor; ///< For cursor semantics autodetection

#ifdef ENABLE_SCI32
	Selector data; // Used by Array()/String()
	Selector picture; // Used to hold the picture ID for SCI32 pictures

	Selector plane;
	Selector top;
	Selector left;
	Selector bottom;
	Selector right;
	Selector resX;
	Selector resY;

	Selector fore;
	Selector back;
	Selector dimmed;
#endif
};
=======
#define RAW_IS_OBJECT(datablock) (READ_SCI11ENDIAN_UINT16(((const byte *) datablock) + SCRIPT_OBJECT_MAGIC_OFFSET) == SCRIPT_OBJECT_MAGIC_NUMBER)
>>>>>>> fffec23a

// A reference to an object's variable.
// The object is stored as a reg_t, the variable as an index into _variables
struct ObjVarRef {
	reg_t obj;
	int varindex;

	reg_t* getPointer(SegManager *segMan) const;
};

enum ExecStackType {
	EXEC_STACK_TYPE_CALL = 0,
	EXEC_STACK_TYPE_KERNEL = 1,
	EXEC_STACK_TYPE_VARSELECTOR = 2
};

struct ExecStack {
	reg_t objp;  ///< Pointer to the beginning of the current object
	reg_t sendp; ///< Pointer to the object containing the invoked method

	union {
		ObjVarRef varp; // Variable pointer for r/w access
		reg_t pc;       // Pointer to the initial program counter. Not accurate for the TOS element
	} addr;

	StackPtr fp; // Frame pointer
	StackPtr sp; // Stack pointer
	int argc;

	StackPtr variables_argp; // Argument pointer
	SegmentId local_segment; // local variables etc

	Selector debugSelector;   // The selector which was used to call or -1 if not applicable
	int debugExportId;        // The exportId which was called or -1 if not applicable
	int debugLocalCallOffset; // Local call offset or -1 if not applicable
	int debugOrigin;          // The stack frame position the call was made from, or -1 if it was the initial call
	ExecStackType type;

	reg_t* getVarPointer(SegManager *segMan) const;
};

enum {
	VAR_GLOBAL = 0,
	VAR_LOCAL = 1,
	VAR_TEMP = 2,
	VAR_PARAM = 3
};

/** Number of kernel calls in between gcs; should be < 50000 */
enum {
	GC_INTERVAL = 32768
};

// Opcode formats
enum opcode_format {
	Script_Invalid = -1,
	Script_None = 0,
	Script_Byte,
	Script_SByte,
	Script_Word,
	Script_SWord,
	Script_Variable,
	Script_SVariable,
	Script_SRelative,
	Script_Property,
	Script_Global,
	Script_Local,
	Script_Temp,
	Script_Param,
	Script_Offset,
	Script_End
};

enum sci_opcodes {
	op_bnot     = 0x00,	// 000
	op_add      = 0x01,	// 001
	op_sub      = 0x02,	// 002
	op_mul      = 0x03,	// 003
	op_div      = 0x04,	// 004
	op_mod      = 0x05,	// 005
	op_shr      = 0x06,	// 006
	op_shl      = 0x07,	// 007
	op_xor      = 0x08,	// 008
	op_and      = 0x09,	// 009
	op_or       = 0x0a,	// 010
	op_neg      = 0x0b,	// 011
	op_not      = 0x0c,	// 012
	op_eq_      = 0x0d,	// 013
	op_ne_      = 0x0e,	// 014
	op_gt_      = 0x0f,	// 015
	op_ge_      = 0x10,	// 016
	op_lt_      = 0x11,	// 017
	op_le_      = 0x12,	// 018
	op_ugt_     = 0x13,	// 019
	op_uge_     = 0x14,	// 020
	op_ult_     = 0x15,	// 021
	op_ule_     = 0x16,	// 022
	op_bt       = 0x17,	// 023
	op_bnt      = 0x18,	// 024
	op_jmp      = 0x19,	// 025
	op_ldi      = 0x1a,	// 026
	op_push     = 0x1b,	// 027
	op_pushi    = 0x1c,	// 028
	op_toss     = 0x1d,	// 029
	op_dup      = 0x1e,	// 030
	op_link     = 0x1f,	// 031
	op_call     = 0x20,	// 032
	op_callk    = 0x21,	// 033
	op_callb    = 0x22,	// 034
	op_calle    = 0x23,	// 035
	op_ret      = 0x24,	// 036
	op_send     = 0x25,	// 037
	// dummy      0x26,	// 038
	// dummy      0x27,	// 039
	op_class    = 0x28,	// 040
	// dummy      0x29,	// 041
	op_self     = 0x2a,	// 042
	op_super    = 0x2b,	// 043
	op_rest     = 0x2c,	// 044
	op_lea      = 0x2d,	// 045
	op_selfID   = 0x2e,	// 046
	// dummy      0x2f	// 047
	op_pprev    = 0x30,	// 048
	op_pToa     = 0x31,	// 049
	op_aTop     = 0x32,	// 050
	op_pTos     = 0x33,	// 051
	op_sTop     = 0x34,	// 052
	op_ipToa    = 0x35,	// 053
	op_dpToa    = 0x36,	// 054
	op_ipTos    = 0x37,	// 055
	op_dpTos    = 0x38,	// 056
	op_lofsa    = 0x39,	// 057
	op_lofss    = 0x3a,	// 058
	op_push0    = 0x3b,	// 059
	op_push1    = 0x3c,	// 060
	op_push2    = 0x3d,	// 061
	op_pushSelf = 0x3e,	// 062
	op_line     = 0x3f,	// 063
	op_lag      = 0x40,	// 064
	op_lal      = 0x41,	// 065
	op_lat      = 0x42,	// 066
	op_lap      = 0x43,	// 067
	op_lsg      = 0x44,	// 068
	op_lsl      = 0x45,	// 069
	op_lst      = 0x46,	// 070
	op_lsp      = 0x47,	// 071
	op_lagi     = 0x48,	// 072
	op_lali     = 0x49,	// 073
	op_lati     = 0x4a,	// 074
	op_lapi     = 0x4b,	// 075
	op_lsgi     = 0x4c,	// 076
	op_lsli     = 0x4d,	// 077
	op_lsti     = 0x4e,	// 078
	op_lspi     = 0x4f,	// 079
	op_sag      = 0x50,	// 080
	op_sal      = 0x51,	// 081
	op_sat      = 0x52,	// 082
	op_sap      = 0x53,	// 083
	op_ssg      = 0x54,	// 084
	op_ssl      = 0x55,	// 085
	op_sst      = 0x56,	// 086
	op_ssp      = 0x57,	// 087
	op_sagi     = 0x58,	// 088
	op_sali     = 0x59,	// 089
	op_sati     = 0x5a,	// 090
	op_sapi     = 0x5b,	// 091
	op_ssgi     = 0x5c,	// 092
	op_ssli     = 0x5d,	// 093
	op_ssti     = 0x5e,	// 094
	op_sspi     = 0x5f,	// 095
	op_plusag   = 0x60,	// 096
	op_plusal   = 0x61,	// 097
	op_plusat   = 0x62,	// 098
	op_plusap   = 0x63,	// 099
	op_plussg   = 0x64,	// 100
	op_plussl   = 0x65,	// 101
	op_plusst   = 0x66,	// 102
	op_plussp   = 0x67,	// 103
	op_plusagi  = 0x68,	// 104
	op_plusali  = 0x69,	// 105
	op_plusati  = 0x6a,	// 106
	op_plusapi  = 0x6b,	// 107
	op_plussgi  = 0x6c,	// 108
	op_plussli  = 0x6d,	// 109
	op_plussti  = 0x6e,	// 110
	op_plusspi  = 0x6f,	// 111
	op_minusag  = 0x70,	// 112
	op_minusal  = 0x71,	// 113
	op_minusat  = 0x72,	// 114
	op_minusap  = 0x73,	// 115
	op_minussg  = 0x74,	// 116
	op_minussl  = 0x75,	// 117
	op_minusst  = 0x76,	// 118
	op_minussp  = 0x77,	// 119
	op_minusagi = 0x78,	// 120
	op_minusali = 0x79,	// 121
	op_minusati = 0x7a,	// 122
	op_minusapi = 0x7b,	// 123
	op_minussgi = 0x7c,	// 124
	op_minussli = 0x7d,	// 125
	op_minussti = 0x7e,	// 126
	op_minusspi = 0x7f	// 127
};

extern opcode_format g_opcode_formats[128][4];

void script_adjust_opcode_formats();

/**
 * Executes function pubfunct of the specified script.
 * @param[in] s				The state which is to be executed with
 * @param[in] script		The script which is called
 * @param[in] pubfunct		The exported script function which is to
 * 							be called
 * @param[in] sp			Stack pointer position
 * @param[in] calling_obj	The heap address of the object that
 * 							executed the call
 * @param[in] argc			Number of arguments supplied
 * @param[in] argp			Pointer to the first supplied argument
 * @return					A pointer to the new exec stack TOS entry
 */
ExecStack *execute_method(EngineState *s, uint16 script, uint16 pubfunct,
		StackPtr sp, reg_t calling_obj, uint16 argc, StackPtr argp);


/**
 * Executes a "send" or related operation to a selector.
 * @param[in] s			The EngineState to operate on
 * @param[in] send_obj	Heap address of the object to send to
 * @param[in] work_obj	Heap address of the object initiating the send
 * @param[in] sp		Stack pointer position
 * @param[in] framesize	Size of the send as determined by the "send"
 * 						operation
 * @param[in] argp		Pointer to the beginning of the heap block
 * 						containing the data to be sent. This area is a
 * 						succession of one or more sequences of
 * 						[selector_number][argument_counter] and then
 * 						"argument_counter" word entries with the
 * 						parameter values.
 * @return				A pointer to the new execution stack TOS entry
 */
ExecStack *send_selector(EngineState *s, reg_t send_obj, reg_t work_obj,
	StackPtr sp, int framesize, StackPtr argp);


/**
 * This function executes SCI bytecode
 * It executes the code on s->heap[pc] until it hits a 'ret' operation
 * while (stack_base == stack_pos). Requires s to be set up correctly.
 * @param[in] s			The state to use
 */
void run_vm(EngineState *s);

/**
 * Debugger functionality
 * @param[in] s					The state at which debugging should take place
 */
void script_debug(EngineState *s);

/**
 * Looks up a selector and returns its type and value
 * varindex is written to iff it is non-NULL and the selector indicates a property of the object.
 * @param[in] segMan		The Segment Manager
 * @param[in] obj			Address of the object to look the selector up in
 * @param[in] selectorid	The selector to look up
 * @param[out] varp			A reference to the selector, if it is a
 * 							variable.
 * @param[out] fptr			A reference to the function described by that
 * 							selector, if it is a valid function selector.
 * 							fptr is written to iff it is non-NULL and the
 * 							selector indicates a member function of that
 * 							object.
 * @return					kSelectorNone if the selector was not found in
 * 							the object or its superclasses.
 * 							kSelectorVariable if the selector represents an
 * 							object-relative variable.
 * 							kSelectorMethod if the selector represents a
 * 							method
 */
SelectorType lookup_selector(SegManager *segMan, reg_t obj, Selector selectorid,
		ObjVarRef *varp, reg_t *fptr);

/**
<<<<<<< HEAD
 * Makes sure that a script and its superclasses get loaded to the heap.
 * If the script already has been loaded, only the number of lockers is
 * increased. All scripts containing superclasses of this script are loaded
 * recursively as well, unless 'recursive' is set to zero. The
 * complementary function is "script_uninstantiate()" below.
 * @param[in] resMan		The resource manager
 * @param[in] segMan	The segment manager
 * @param[in] script_nr		The script number to load
 * @return					The script's segment ID or 0 if out of heap
 */
int script_instantiate(ResourceManager *resMan, SegManager *segMan, int script_nr);

/**
 * Decreases the numer of lockers of a script and unloads it if that number
 * reaches zero.
 * This function will recursively unload scripts containing its
 * superclasses, if those aren't locked by other scripts as well.
 * @param[in] segMan	The segment manager
 * @param[in] version		The SCI version to use
 * @param[in] script_nr	The script number that is requestet to be unloaded
 */
void script_uninstantiate(SegManager *segMan, int script_nr);

/**
 * Converts the builtin Sierra game IDs to the ones we use in ScummVM
 * @param[in] gameId		The internal game ID
 * @param[in] gameFlags     The game's flags, which are adjusted accordingly for demos
 * @return					The equivalent ScummVM game id
 */
Common::String convertSierraGameId(const char *gameId, uint32 *gameFlags, ResourceManager *resMan);

/**
 * Initializes an SCI game
 * This function must be run before script_run() is executed. Graphics data
 * is initialized iff s->gfx_state != NULL.
 * @param[in] s	The state to operate on
 * @return		0 on success, 1 if an error occured.
 */
int game_init(EngineState *s);

#ifdef USE_OLD_MUSIC_FUNCTIONS
/**
 * Initializes the sound part of an SCI game
 * This function may only be called if game_init() did not initialize
 * the sound data.
 * @param[in] s				The state to initialize the sound in
 * @param[in] sound_flags	Flags to pass to the sound subsystem
 * @param[in] soundVersion	sound-version that got detected during game init
 * @return					0 on success, 1 if an error occured
 */
int game_init_sound(EngineState *s, int sound_flags, SciVersion soundVersion);
#endif

/**
 * Runs an SCI game
 * This is the main function for SCI games. It takes a valid state, loads
 * script 0 to it, finds the game object, allocates a stack, and runs the
 * init method of the game object. In layman's terms, this runs an SCI game.
 * Note that, EngineState *s may be changed during the game, e.g. if a game
 * state is restored.
 * @param[in] s	Pointer to the pointer of the state to operate on
 * @return		0 on success, 1 if an error occured.
 */
int game_run(EngineState **s);

/**
 * Restores an SCI game state and runs the game
 * This restores a savegame; otherwise, it behaves just like game_run().
 * @param[in] s				Pointer to the pointer of the state to
 * 							operate on
 * @param[in] savegame_name	Name of the savegame to restore
 * @return					0 on success, 1 if an error occured.
 */
int game_restore(EngineState **s, char *savegame_name);

/**
 * Uninitializes an initialized SCI game
 * This function should be run after each script_run() call.
 * @param[in] s	The state to operate on
 * @return		0 on success, 1 if an error occured.
 */
int game_exit(EngineState *s);

/**
 * Instructs the virtual machine to abort
 */
void quit_vm();

/**
 * Shrink execution stack to size.
 * Contains an assert it is not already smaller.
 */
void shrink_execution_stack(EngineState *s, uint size);

/**
=======
>>>>>>> fffec23a
 * Read a PMachine instruction from a memory buffer and return its length.
 *
 * @param[in] src		address from which to start parsing
 * @param[out] extOpcode	"extended" opcode of the parsed instruction
 * @param[out] opparams	parameter for the parsed instruction
 * @return the length in bytes of the instruction
 *
 * @todo How about changing opparams from int16 to int / int32 to preserve
 *       unsigned 16bit words as read for Script_Word? In the past, this
 *       was irrelevant as only a debug opcode used Script_Word. But with
 *       SCI32 we are now using Script_Word for more opcodes. Maybe this is
 *       just a mistake and those opcodes should used Script_SWord -- but if
 *       not then we definitely should change this to int, else we might run
 *       into trouble if we encounter high value words. *If* those exist at all.
 */
int readPMachineInstruction(const byte *src, byte &extOpcode, int16 opparams[4]);

} // End of namespace Sci

#endif // SCI_ENGINE_VM_H<|MERGE_RESOLUTION|>--- conflicted
+++ resolved
@@ -43,62 +43,16 @@
 /** Number of bytes to be allocated for the stack */
 #define VM_STACK_SIZE 0x1000
 
-/** Maximum number of calls residing on the stack */
-#define SCRIPT_MAX_EXEC_STACK 256
-/** Maximum number of entries in the class table */
-#define SCRIPT_MAX_CLASSTABLE_SIZE 256
-/** Maximum number of cloned objects on the heap */
-#define SCRIPT_MAX_CLONES 256
-
-
-/** Object-relative offset of the selector area inside a script */
-#define SCRIPT_SELECTOR_OFFSET 8 -8
-
-/** Object-relative offset of the pointer to the underlying script's local variables */
-#define SCRIPT_LOCALVARPTR_OFFSET 2 -8
-
-/** Object-relative offset of the selector counter */
-#define SCRIPT_SELECTORCTR_OFFSET 6 -8
-
-/** Object-relative offset of the offset of the function area */
-#define SCRIPT_FUNCTAREAPTR_OFFSET 4 -8
-
-/** Offset that has to be added to the function area pointer */
-#define SCRIPT_FUNCTAREAPTR_MAGIC 8 -8
-
-/** Offset of the name pointer */
-#define SCRIPT_NAME_OFFSET (getSciVersion() < SCI_VERSION_1_1 ? 14 -8 : 16)
-
-/** Object-relative offset of the -info- selector */
-#define SCRIPT_INFO_OFFSET (getSciVersion() < SCI_VERSION_1_1 ? 12 -8 : 14)
-
-/** Flag fo the -info- selector */
-#define SCRIPT_INFO_CLONE 0x0001
-
-/** Flag for the -info- selector */
-#define SCRIPT_INFO_CLASS 0x8000
-
-
 /** Magical object identifier */
 #define SCRIPT_OBJECT_MAGIC_NUMBER 0x1234
+
 /** Offset of this identifier */
 #define SCRIPT_OBJECT_MAGIC_OFFSET (getSciVersion() < SCI_VERSION_1_1 ? -8 : 0)
 
-<<<<<<< HEAD
-/** Script-relative offset of the species ID */
-#define SCRIPT_SPECIES_OFFSET 8 -8
-
-#define SCRIPT_SUPERCLASS_OFFSET (getSciVersion() < SCI_VERSION_1_1 ? 10 -8 : 12)
-
-/** Magic adjustment value for lofsa and lofss */
-#define SCRIPT_LOFS_MAGIC 3
-
-=======
->>>>>>> fffec23a
 /** Stack pointer value: Use predecessor's value */
 #define CALL_SP_CARRY NULL
 
-/** Types of selectors as returned by lookup_selector() below. */
+/** Types of selectors as returned by lookupSelector() below. */
 enum SelectorType {
 	kSelectorNone = 0,
 	kSelectorVariable,
@@ -110,117 +64,7 @@
 	reg_t reg; ///< offset; script-relative offset, segment: 0 if not instantiated
 };
 
-<<<<<<< HEAD
-#define RAW_IS_OBJECT(datablock) (READ_SCI11ENDIAN_UINT16(((byte *) datablock) + SCRIPT_OBJECT_MAGIC_OFFSET) == SCRIPT_OBJECT_MAGIC_NUMBER)
-
-/** Contains selector IDs for a few selected selectors */
-struct SelectorCache {
-	SelectorCache() {
-		memset(this, 0, sizeof(*this));
-	}
-
-	// Statically defined selectors, (almost the) same in all SCI versions
-	Selector y;
-	Selector x;
-	Selector view, loop, cel; ///< Description of a specific image
-	Selector underBits; ///< Used by the graphics subroutines to store backupped BG pic data
-	Selector nsTop, nsLeft, nsBottom, nsRight; ///< View boundaries ('now seen')
-	Selector lsTop, lsLeft, lsBottom, lsRight; ///< Used by Animate() subfunctions and scroll list controls
-	Selector signal; ///< Used by Animate() to control a view's behaviour
-	Selector illegalBits; ///< Used by CanBeHere
-	Selector brTop, brLeft, brBottom, brRight; ///< Bounding Rectangle
-	// name, key, time
-	Selector text; ///< Used by controls
-	Selector elements; ///< Used by SetSynonyms()
-	// color, back
-	Selector mode; ///< Used by text controls (-> DrawControl())
-	// style
-	Selector state, font, type;///< Used by controls
-	// window
-	Selector cursor, max; ///< Used by EditControl
-	// mark, who
-	Selector message; ///< Used by GetEvent
-	// edit
-	Selector play; ///< Play function (first function to be called)
-	Selector number;
-	Selector handle;	///< Replaced by nodePtr in SCI1+
-	Selector nodePtr;	///< Replaces handle in SCI1+
-	Selector client; ///< The object that wants to be moved
-	Selector dx, dy; ///< Deltas
-	Selector b_movCnt, b_i1, b_i2, b_di, b_xAxis, b_incr; ///< Various Bresenham vars
-	Selector xStep, yStep; ///< BR adjustments
-	Selector moveSpeed; ///< Used for DoBresen
-	Selector canBeHere; ///< Funcselector: Checks for movement validity in SCI0
-	Selector heading, mover; ///< Used in DoAvoider
-	Selector doit; ///< Called (!) by the Animate() system call
-	Selector isBlocked, looper;	///< Used in DoAvoider
-	Selector priority;
-	Selector modifiers; ///< Used by GetEvent
-	Selector replay; ///< Replay function
-	// setPri, at, next, done, width
-	Selector wordFail, syntaxFail; ///< Used by Parse()
-	// semanticFail, pragmaFail
-	// said
-	Selector claimed; ///< Used generally by the event mechanism
-	// value, save, restore, title, button, icon, draw
-	Selector delete_; ///< Called by Animate() to dispose a view object
-	Selector z;
-
-	// SCI1+ static selectors
-	Selector parseLang;
-	Selector printLang; ///< Used for i18n
-	Selector subtitleLang;
-	Selector size;
-	Selector points; ///< Used by AvoidPath()
-	Selector palette;
-	Selector dataInc;
-	// handle (in SCI1)
-	Selector min; ///< SMPTE time format
-	Selector sec;
-	Selector frame;
-	Selector vol;
-	Selector pri;
-	// perform
-	Selector moveDone;	///< used for DoBresen
-
-	// SCI1 selectors which have been moved a bit in SCI1.1, but otherwise static
-	Selector cantBeHere; ///< Checks for movement avoidance in SCI1+. Replaces canBeHere
-	Selector topString; ///< SCI1 scroll lists use this instead of lsTop
-	Selector flags;
-
-	// SCI1+ audio sync related selectors, not static. They're used for lip syncing in
-	// CD talkie games
-	Selector syncCue; ///< Used by DoSync()
-	Selector syncTime;
-
-	// SCI1.1 specific selectors
-	Selector scaleSignal; // < Used by Animate() for cel scaling (SCI1.1+)
-	Selector scaleX, scaleY;	///< SCI1.1 view scaling
-
-	// Used for auto detection purposes
-	Selector overlay;	///< Used to determine if a game is using old gfx functions or not
-	Selector setCursor; ///< For cursor semantics autodetection
-
-#ifdef ENABLE_SCI32
-	Selector data; // Used by Array()/String()
-	Selector picture; // Used to hold the picture ID for SCI32 pictures
-
-	Selector plane;
-	Selector top;
-	Selector left;
-	Selector bottom;
-	Selector right;
-	Selector resX;
-	Selector resY;
-
-	Selector fore;
-	Selector back;
-	Selector dimmed;
-#endif
-};
-=======
 #define RAW_IS_OBJECT(datablock) (READ_SCI11ENDIAN_UINT16(((const byte *) datablock) + SCRIPT_OBJECT_MAGIC_OFFSET) == SCRIPT_OBJECT_MAGIC_NUMBER)
->>>>>>> fffec23a
 
 // A reference to an object's variable.
 // The object is stored as a reg_t, the variable as an index into _variables
@@ -500,108 +344,10 @@
  * 							kSelectorMethod if the selector represents a
  * 							method
  */
-SelectorType lookup_selector(SegManager *segMan, reg_t obj, Selector selectorid,
+SelectorType lookupSelector(SegManager *segMan, reg_t obj, Selector selectorid,
 		ObjVarRef *varp, reg_t *fptr);
 
 /**
-<<<<<<< HEAD
- * Makes sure that a script and its superclasses get loaded to the heap.
- * If the script already has been loaded, only the number of lockers is
- * increased. All scripts containing superclasses of this script are loaded
- * recursively as well, unless 'recursive' is set to zero. The
- * complementary function is "script_uninstantiate()" below.
- * @param[in] resMan		The resource manager
- * @param[in] segMan	The segment manager
- * @param[in] script_nr		The script number to load
- * @return					The script's segment ID or 0 if out of heap
- */
-int script_instantiate(ResourceManager *resMan, SegManager *segMan, int script_nr);
-
-/**
- * Decreases the numer of lockers of a script and unloads it if that number
- * reaches zero.
- * This function will recursively unload scripts containing its
- * superclasses, if those aren't locked by other scripts as well.
- * @param[in] segMan	The segment manager
- * @param[in] version		The SCI version to use
- * @param[in] script_nr	The script number that is requestet to be unloaded
- */
-void script_uninstantiate(SegManager *segMan, int script_nr);
-
-/**
- * Converts the builtin Sierra game IDs to the ones we use in ScummVM
- * @param[in] gameId		The internal game ID
- * @param[in] gameFlags     The game's flags, which are adjusted accordingly for demos
- * @return					The equivalent ScummVM game id
- */
-Common::String convertSierraGameId(const char *gameId, uint32 *gameFlags, ResourceManager *resMan);
-
-/**
- * Initializes an SCI game
- * This function must be run before script_run() is executed. Graphics data
- * is initialized iff s->gfx_state != NULL.
- * @param[in] s	The state to operate on
- * @return		0 on success, 1 if an error occured.
- */
-int game_init(EngineState *s);
-
-#ifdef USE_OLD_MUSIC_FUNCTIONS
-/**
- * Initializes the sound part of an SCI game
- * This function may only be called if game_init() did not initialize
- * the sound data.
- * @param[in] s				The state to initialize the sound in
- * @param[in] sound_flags	Flags to pass to the sound subsystem
- * @param[in] soundVersion	sound-version that got detected during game init
- * @return					0 on success, 1 if an error occured
- */
-int game_init_sound(EngineState *s, int sound_flags, SciVersion soundVersion);
-#endif
-
-/**
- * Runs an SCI game
- * This is the main function for SCI games. It takes a valid state, loads
- * script 0 to it, finds the game object, allocates a stack, and runs the
- * init method of the game object. In layman's terms, this runs an SCI game.
- * Note that, EngineState *s may be changed during the game, e.g. if a game
- * state is restored.
- * @param[in] s	Pointer to the pointer of the state to operate on
- * @return		0 on success, 1 if an error occured.
- */
-int game_run(EngineState **s);
-
-/**
- * Restores an SCI game state and runs the game
- * This restores a savegame; otherwise, it behaves just like game_run().
- * @param[in] s				Pointer to the pointer of the state to
- * 							operate on
- * @param[in] savegame_name	Name of the savegame to restore
- * @return					0 on success, 1 if an error occured.
- */
-int game_restore(EngineState **s, char *savegame_name);
-
-/**
- * Uninitializes an initialized SCI game
- * This function should be run after each script_run() call.
- * @param[in] s	The state to operate on
- * @return		0 on success, 1 if an error occured.
- */
-int game_exit(EngineState *s);
-
-/**
- * Instructs the virtual machine to abort
- */
-void quit_vm();
-
-/**
- * Shrink execution stack to size.
- * Contains an assert it is not already smaller.
- */
-void shrink_execution_stack(EngineState *s, uint size);
-
-/**
-=======
->>>>>>> fffec23a
  * Read a PMachine instruction from a memory buffer and return its length.
  *
  * @param[in] src		address from which to start parsing
