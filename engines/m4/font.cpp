--- conflicted
+++ resolved
@@ -29,11 +29,6 @@
 
 namespace M4 {
 
-<<<<<<< HEAD
-Font::Font(MadsM4Engine *vm) : _vm(vm) {
-	_sysFont = true;
-	_filename = NULL;
-=======
 FontManager::~FontManager() {
 	for (uint i = 0; i < _entries.size(); ++i)
 		delete _entries[i];
@@ -69,21 +64,13 @@
 	strncpy(_filename, filename, 19);
 	_filename[19] = '\0';
 
->>>>>>> fffec23a
 	//TODO: System font
 	_fontColors[0] = _vm->_palette->BLACK;
 	_fontColors[1] = _vm->_palette->WHITE;
 	_fontColors[2] = _vm->_palette->BLACK;
 	_fontColors[3] = _vm->_palette->DARK_GRAY;
-}
-
-void Font::setFont(const char *filename) {
-	if ((_filename != NULL) && (strcmp(filename, _filename) == 0))
-		// Already using specified font, so don't bother reloading
-		return;
 
 	_sysFont = false;
-	_filename = filename;
 
 	if (_vm->isM4())
 		setFontM4(filename);
@@ -172,20 +159,21 @@
 	}
 }
 
-void Font::setColor(uint8 color) {
+void Font::setColour(uint8 colour) {
 	if (_sysFont)
-		_fontColors[1] = color;
+		_fontColors[1] = colour;
 	else
-		_fontColors[3] = color;
-}
-
-void Font::setColors(uint8 alt1, uint8 alt2, uint8 foreground) {
+		_fontColors[3] = colour;
+}
+
+void Font::setColours(uint8 col1, uint8 col2, uint8 col3) {
 	if (_sysFont)
-		_fontColors[1] = foreground;
+		_fontColors[1] = col3;
 	else {
-		_fontColors[1] = alt1;
-		_fontColors[2] = alt2;
-		_fontColors[3] = foreground;
+		_fontColors[0] = 0xFF;
+		_fontColors[1] = col1;
+		_fontColors[2] = col2;
+		_fontColors[3] = col3;
 	}
 }
 
