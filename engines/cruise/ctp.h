--- conflicted
+++ resolved
@@ -62,12 +62,7 @@
 	Common::Array<CtEntry> slices;
 };
 
-<<<<<<< HEAD
-extern Common::Array<CtStruct> *polyStructs;
-extern Common::Array<CtStruct> *polyStruct;
-=======
 extern uint8 *ctpVar17;
->>>>>>> fffec23a
 
 int initCt(const char * ctpName);
 int computeDistance(int varX, int varY, int paramX, int paramY);
