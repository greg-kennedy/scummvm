/* ScummVM - Graphic Adventure Engine
 *
 * ScummVM is the legal property of its developers, whose names
 * are too numerous to list here. Please refer to the COPYRIGHT
 * file distributed with this source distribution.
 *
 * This program is free software; you can redistribute it and/or
 * modify it under the terms of the GNU General Public License
 * as published by the Free Software Foundation; either version 2
 * of the License, or (at your option) any later version.

 * This program is distributed in the hope that it will be useful,
 * but WITHOUT ANY WARRANTY; without even the implied warranty of
 * MERCHANTABILITY or FITNESS FOR A PARTICULAR PURPOSE.	 See the
 * GNU General Public License for more details.

 * You should have received a copy of the GNU General Public License
 * along with this program; if not, write to the Free Software
 * Foundation, Inc., 51 Franklin Street, Fifth Floor, Boston, MA 02110-1301, USA.
 *
 * $URL: https://scummvm-misc.svn.sourceforge.net/svnroot/scummvm-misc/trunk/engines/tsage/scene_logic.h $
 * $Id: scene_logic.h 232 2011-02-12 11:56:38Z dreammaster $
 *
 */

#ifndef TSAGE_RINGWORLD_LOGIC_H
#define TSAGE_RINGWORLD_LOGIC_H

#include "common/scummsys.h"
#include "tsage/events.h"
#include "tsage/core.h"
#include "tsage/scenes.h"
#include "tsage/globals.h"

namespace tSage {

#define ADD_PLAYER_MOVER(X, Y) { Common::Point pt(X, Y); PlayerMover *mover = new PlayerMover(); \
	_globals->_player.addMover(mover, &pt, this); }
#define ADD_PLAYER_MOVER_NULL(OBJ, X, Y) { Common::Point pt(X, Y); PlayerMover *mover = new PlayerMover(); \
	OBJ.addMover(mover, &pt, NULL); }
#define ADD_PLAYER_MOVER_THIS(OBJ, X, Y) { Common::Point pt(X, Y); PlayerMover *mover = new PlayerMover(); \
	OBJ.addMover(mover, &pt, this); }

#define ADD_MOVER(OBJ, X, Y) { Common::Point pt(X, Y); NpcMover *mover = new NpcMover(); \
	OBJ.addMover(mover, &pt, this); }
#define ADD_MOVER_NULL(OBJ, X, Y) { Common::Point pt(X, Y); NpcMover *mover = new NpcMover(); \
	OBJ.addMover(mover, &pt, NULL); }


class SceneFactory {
public:
	static Scene *createScene(int sceneNumber);
};

class DisplayHotspot: public SceneObject {
private:
	Common::Array<int> _actions;
	bool performAction(int action);
public:
	DisplayHotspot(int regionId, ...);

	virtual void doAction(int action) { 
		if (!performAction(action))
			SceneHotspot::doAction(action);
	}
};

class DisplayObject: public SceneObject {
private:
	Common::Array<int> _actions;
	bool performAction(int action);
public:
	DisplayObject(int firstAction, ...);

	virtual void doAction(int action) { 
		if (!performAction(action))
			SceneHotspot::doAction(action);
	}
};

class SceneArea: public SavedObject {
public:
	GfxSurface _surface;
	GfxSurface *_savedArea;
	Common::Point _pt;
	int _resNum;
	int _rlbNum;
	int _subNum;
	int _actionId;
	Rect _bounds;
public:
	SceneArea();
	~SceneArea();

	void setup(int resNum, int rlbNum, int subNum, int actionId);
	void draw2();
	void display();
	void restore();

	virtual void synchronise(Serialiser &s);
	virtual void draw(bool flag);
	virtual void wait();
};

/*--------------------------------------------------------------------------*/
// Ringworld specific game speakers

class SpeakerGText: public Speaker {
public:
	SceneObject _sceneObject;
public:
	SpeakerGText();

	virtual Common::String getClassName() { return "SpeakerGText"; }
	virtual void setText(const Common::String &msg);
	virtual void removeText();
};	

class SpeakerPOR: public AnimatedSpeaker {
	class SpeakerAction1: public SpeakerAction {
	public:
		virtual void signal();
	};

public:
	SceneObject _object3;
	SpeakerAction1 _action2;
public:
	SpeakerPOR();
	virtual Common::String getClassName() { return "SpeakerPOR"; }
	virtual void setText(const Common::String &msg);
};	

class SpeakerOText: public SpeakerGText {
public:
	SpeakerOText();

	virtual Common::String getClassName() { return "SpeakerOText"; }
};	

class SpeakerPOText: public ScreenSpeaker {
public:
	SpeakerPOText();

	virtual Common::String getClassName() { return "SpeakerPOText"; }
};

class SpeakerSText: public ScreenSpeaker {
public:
	SpeakerSText();

	virtual Common::String getClassName() { return "SpeakerSText"; }
};

class SpeakerQText: public ScreenSpeaker {
public:
	SpeakerQText();

	virtual Common::String getClassName() { return "SpeakerQText"; }
};

class SpeakerMText: public ScreenSpeaker {
public:
	SpeakerMText();

	virtual Common::String getClassName() { return "SpeakerMText"; }
};

class SpeakerCText: public ScreenSpeaker {
public:
	SpeakerCText();

	virtual Common::String getClassName() { return "SpeakerCText"; }
};

class SpeakerEText: public ScreenSpeaker {
public:
	SpeakerEText();

	virtual Common::String getClassName() { return "SpeakerEText"; }
};

class SpeakerHText: public ScreenSpeaker {
public:
	SpeakerHText();

	virtual Common::String getClassName() { return "SpeakerHText"; }
};

class SpeakerPText: public ScreenSpeaker {
public:
	SpeakerPText();

	virtual Common::String getClassName() { return "SpeakerPText"; }
};

class SpeakerCHFText: public ScreenSpeaker {
public:
	SpeakerCHFText();

	virtual Common::String getClassName() { return "SpeakerCHFText"; }
};

<<<<<<< HEAD
class SpeakerSKText: public ScreenSpeaker {
public:
	SpeakerSKText();

	virtual Common::String getClassName() { return "SpeakerSKText"; }
};

class SpeakerQR: public AnimatedSpeaker {
public:
	SpeakerQR();

	virtual Common::String getClassName() { return "SpeakerQR"; }
	virtual void setText(const Common::String &msg);
};

class SpeakerQU: public AnimatedSpeaker {
public:
	SpeakerQU();

	virtual Common::String getClassName() { return "SpeakerQU"; }
	virtual void setText(const Common::String &msg);
};

class SpeakerSKL: public AnimatedSpeaker {
public:
	SpeakerSKL();

	virtual Common::String getClassName() { return "SpeakerQL"; }
	virtual void setText(const Common::String &msg);
=======
class SpeakerCDRText: public ScreenSpeaker {
public:
	SpeakerCDRText();

	virtual Common::String getClassName() { return "SpeakerCDRText"; }
>>>>>>> 4c804b9d
};

class SpeakerQL: public AnimatedSpeaker {
public:
	SpeakerQL();

	virtual Common::String getClassName() { return "SpeakerQL"; }
	virtual void setText(const Common::String &msg);
};

class SpeakerSR: public AnimatedSpeaker {
public:
	SceneObject _object3;
public:
	SpeakerSR();

	virtual Common::String getClassName() { return "SpeakerSR"; }
	void setText(const Common::String &msg);
};

class SpeakerSL: public AnimatedSpeaker {
public:
	SpeakerSL();

	virtual Common::String getClassName() { return "SpeakerSL"; }
	virtual void setText(const Common::String &msg);
};

class SpeakerCR: public AnimatedSpeaker {
public:
	SpeakerCR();

	virtual Common::String getClassName() { return "SpeakerCR"; }
	virtual void setText(const Common::String &msg);
};

class SpeakerMR: public AnimatedSpeaker {
public:
	SpeakerMR();

	virtual Common::String getClassName() { return "SpeakerMR"; }
	virtual void setText(const Common::String &msg);
};

class SpeakerSAL: public AnimatedSpeaker {
public:
	SpeakerSAL();

	virtual Common::String getClassName() { return "SpeakerSAL"; }
	virtual void setText(const Common::String &msg);
};	

class SpeakerML: public AnimatedSpeaker {
public:
	SpeakerML();

	virtual Common::String getClassName() { return "SpeakerML"; }
	virtual void setText(const Common::String &msg);
};	

class SpeakerCHFL: public AnimatedSpeaker {
public:
	SpeakerCHFL();

	virtual Common::String getClassName() { return "SpeakerCHFL"; }
	virtual void setText(const Common::String &msg);
};	

class SpeakerCHFR: public AnimatedSpeaker {
public:
	SpeakerCHFR();

	virtual Common::String getClassName() { return "SpeakerCHFR"; }
	virtual void setText(const Common::String &msg);
};	

class SpeakerPL: public AnimatedSpeaker {
public:
	SceneObject _object3;
	SpeakerAction _speakerAction2;

	SpeakerPL();

	virtual Common::String getClassName() { return "SpeakerPL"; }
	virtual void setText(const Common::String &msg);
	virtual void removeText();
};	

class SpeakerPR: public AnimatedSpeaker {
public:
	SceneObject _object3;
	SpeakerAction _speakerAction2;

	SpeakerPR();

	virtual Common::String getClassName() { return "SpeakerPR"; }
	virtual void setText(const Common::String &msg);
	virtual void removeText();
};	

class SpeakerCDR: public AnimatedSpeaker {
public:
	SpeakerCDR();

	virtual Common::String getClassName() { return "SpeakerCDR"; }
	virtual void setText(const Common::String &msg);
};	

class SpeakerCDL: public AnimatedSpeaker {
public:
	SpeakerCDL();

	virtual Common::String getClassName() { return "SpeakerCDL"; }
	virtual void setText(const Common::String &msg);
};

} // End of namespace tSage

#endif<|MERGE_RESOLUTION|>--- conflicted
+++ resolved
@@ -201,7 +201,6 @@
 	virtual Common::String getClassName() { return "SpeakerCHFText"; }
 };
 
-<<<<<<< HEAD
 class SpeakerSKText: public ScreenSpeaker {
 public:
 	SpeakerSKText();
@@ -209,6 +208,13 @@
 	virtual Common::String getClassName() { return "SpeakerSKText"; }
 };
 
+class SpeakerCDRText: public ScreenSpeaker {
+public:
+	SpeakerCDRText();
+
+	virtual Common::String getClassName() { return "SpeakerCDRText"; }
+};
+
 class SpeakerQR: public AnimatedSpeaker {
 public:
 	SpeakerQR();
@@ -231,13 +237,6 @@
 
 	virtual Common::String getClassName() { return "SpeakerQL"; }
 	virtual void setText(const Common::String &msg);
-=======
-class SpeakerCDRText: public ScreenSpeaker {
-public:
-	SpeakerCDRText();
-
-	virtual Common::String getClassName() { return "SpeakerCDRText"; }
->>>>>>> 4c804b9d
 };
 
 class SpeakerQL: public AnimatedSpeaker {
