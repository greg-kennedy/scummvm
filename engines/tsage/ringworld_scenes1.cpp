/* ScummVM - Graphic Adventure Engine
 *
 * ScummVM is the legal property of its developers, whose names
 * are too numerous to list here. Please refer to the COPYRIGHT
 * file distributed with this source distribution.
 *
 * This program is free software; you can redistribute it and/or
 * modify it under the terms of the GNU General Public License
 * as published by the Free Software Foundation; either version 2
 * of the License, or (at your option) any later version.

 * This program is distributed in the hope that it will be useful,
 * but WITHOUT ANY WARRANTY; without even the implied warranty of
 * MERCHANTABILITY or FITNESS FOR A PARTICULAR PURPOSE.	 See the
 * GNU General Public License for more details.

 * You should have received a copy of the GNU General Public License
 * along with this program; if not, write to the Free Software
 * Foundation, Inc., 51 Franklin Street, Fifth Floor, Boston, MA 02110-1301, USA.
 *
 */

#include "tsage/ringworld_scenes1.h"
#include "tsage/scenes.h"
#include "tsage/tsage.h"
#include "tsage/staticres.h"

namespace tSage {

/*--------------------------------------------------------------------------
 * Scene 10 - Kziniti Palace (Introduction)
 *
 *--------------------------------------------------------------------------*/

void Scene10::Action1::signal() {
	Scene10 *scene = (Scene10 *)_globals->_sceneManager._scene;

	switch (_actionIndex++) {
	case 0:
		setDelay(6);
		break;
	case 1:
		_globals->_scenePalette.addRotation(240, 254, -1);
		scene->_stripManager.start(10, this);
		break;
	case 2:
		scene->_speakerSText.setTextPos(Common::Point(20, 20));
		scene->_speakerSText._color1 = 10;
		scene->_speakerSText._textWidth = 160;
		scene->_stripManager.start(11, this, scene);
		break;
	case 3:
		scene->_object2.hide();
		scene->_object3.hide();
		scene->_object3.setAction(NULL);
		scene->_object4.animate(ANIM_MODE_5, this);
		break;
	case 4:
	case 9:
		scene->_object1.animate(ANIM_MODE_5, this);
		break;
	case 5:
		scene->_object2.setStrip(3);
		scene->_object2.setFrame(1);
		scene->_object2.setPosition(Common::Point(240, 51));
		scene->_object2.show();

		scene->_object3.setStrip(6);
		scene->_object3.setFrame(1);
		scene->_object3.setPosition(Common::Point(200, 76));
		scene->_object3._numFrames = 20;
		scene->_object3.show();

		scene->_stripManager.start(12, this, scene);
		break;
	case 6:
		scene->_object2.hide();
		scene->_object3.hide();
		scene->_object1.animate(ANIM_MODE_6, this);
		break;
	case 7:
		scene->_object3.show();
		scene->_object3.setStrip2(5);
		scene->_object3._numFrames = 10;
		scene->_object3.setPosition(Common::Point(180, 87));
		scene->_object3.setAction(&scene->_action2);

		scene->_object2.setStrip(4);
		scene->_object2.setFrame(1);
		scene->_object2.setPosition(Common::Point(204, 59));
		scene->_object2.show();

		scene->_stripManager.start(13, this, scene);
		break;
	case 8:
		scene->_object2.hide();
		scene->_object3.hide();
		scene->_object4.animate(ANIM_MODE_6, this);
		break;
	case 10:
		_globals->_soundHandler.fadeOut(this);
		break;
	case 11:
		_globals->_scenePalette.clearListeners();
		_globals->_sceneManager.changeScene(15);
		break;
	}
}

void Scene10::Action2::signal() {
	Scene10 *scene = (Scene10 *)_globals->_sceneManager._scene;

	switch (_actionIndex++) {
	case 0:
		setDelay(_globals->_randomSource.getRandomNumber(179));
		break;
	case 1:
		scene->_object3.setFrame(1);
		scene->_object3.animate(ANIM_MODE_5, this);
		_actionIndex = 0;
		break;
	}
}

/*--------------------------------------------------------------------------*/

void Scene10::postInit(SceneObjectList *OwnerList) {
	loadScene(10);
	setZoomPercents(0, 100, 200, 100);

	_stripManager.addSpeaker(&_speakerSText);
	_stripManager.addSpeaker(&_speakerQText);
	_speakerSText._speakerName = "STEXT";
	_speakerQText._speakerName = "QTEXT";
	_speakerSText._hideObjects = false;
	_speakerQText._hideObjects = false;
	_speakerQText.setTextPos(Common::Point(140, 120));
	_speakerQText._color1 = 4;
	_speakerQText._textWidth = 160;
	_speakerSText.setTextPos(Common::Point(20, 20));
	_speakerSText._color1 = 7;
	_speakerSText._textWidth = 320;

	_stripManager.setCallback(this);

	_object1.postInit();
	_object1.setVisage(10);
	_object1.setPosition(Common::Point(232, 90));
	_object1.fixPriority(1);

	_object2.postInit();
	_object2.setVisage(10);
	_object2.setStrip(4);
	_object2.setFrame(1);
	_object2.setPosition(Common::Point(204, 59));
	_object2.fixPriority(198);

	_object3.postInit();
	_object3.setVisage(10);
	_object3.setStrip2(5);
	_object3.setPosition(Common::Point(180, 87));
	_object3.fixPriority(196);
	_object3.setAction(&_action2);

	_object4.postInit();
	_object4.setVisage(10);
	_object4.setStrip(2);
	_object4.setPosition(Common::Point(0, 209));
	_object4.animate(ANIM_MODE_1, NULL);

	_object5.postInit();
	_object5.setVisage(11);
	_object5.setPosition(Common::Point(107, 146));
	_object5.animate(ANIM_MODE_2, NULL);
	_object5._numFrames = 5;

	_object6.postInit();
	_object6.setVisage(11);
	_object6.setStrip(2);
	_object6.setPosition(Common::Point(287, 149));
	_object6.animate(ANIM_MODE_2, NULL);
	_object6._numFrames = 5;

	_globals->_sceneManager._scene->_sceneBounds.contain(_globals->_sceneManager._scene->_backgroundBounds);
	_globals->_sceneOffset.x = (_globals->_sceneManager._scene->_sceneBounds.left / 160) * 160;

	setAction(&_action1);
	_globals->_soundHandler.play(5);
}

void Scene10::stripCallback(int v) {
	switch (v) {
	case 1:
		_object2.animate(ANIM_MODE_7, -1, NULL);
		break;
	case 2:
		_object2.animate(ANIM_MODE_NONE);
		break;
	case 3:
		_object2.animate(ANIM_MODE_7, -1, NULL);
		_object3.animate(ANIM_MODE_5, NULL);
		break;
	default:
		break;
	}
}

/*--------------------------------------------------------------------------
 * Scene 15 - Outer Space (Introduction)
 *
 *--------------------------------------------------------------------------*/

void Scene15::Action1::signal() {
	Scene15 *scene = (Scene15 *)_globals->_sceneManager._scene;

	switch (_actionIndex++) {
	case 0:
		setDelay(60);
		break;
	case 1:
		SceneItem::display(15, 0, SET_Y, 20, SET_FONT, 2, SET_BG_COLOR, -1, SET_EXT_BGCOLOR, 7,
				SET_WIDTH, 320, SET_KEEP_ONSCREEN, 1, LIST_END);
		setDelay(300);
		break;
	case 2: {
		SceneItem::display(15, 1, SET_Y, 20, SET_FONT, 2, SET_BG_COLOR, -1, SET_EXT_BGCOLOR, 7,
				SET_WIDTH, 320, SET_KEEP_ONSCREEN, 1, LIST_END);
		scene->_object1.postInit();
		scene->_object1.setVisage(15);
		scene->_object1.setPosition(Common::Point(160, -10));
		scene->_object1.animate(ANIM_MODE_2, NULL);
		Common::Point pt(160, 100);
		NpcMover *mover = new NpcMover();
		scene->_object1.addMover(mover, &pt, this);
		scene->_soundHandler.play(7);
		break;
	}
	case 3:
		SceneItem::display(0, 0);
		_globals->_sceneManager.changeScene(20);
		break;
	}
}

void Scene15::Action1::dispatch() {
	Scene15 *scene = (Scene15 *)_globals->_sceneManager._scene;

	if (scene->_object1._position.y < 100)
		scene->_object1.changeZoom(100 - scene->_object1._position.y);
	Action::dispatch();
}

/*--------------------------------------------------------------------------*/

void Scene15::postInit(SceneObjectList *OwnerList) {
	loadScene(15);
	Scene::postInit();
	setZoomPercents(0, 100, 200, 100);
	_globals->_soundHandler.play(6);
	setAction(&_action1);
}

/*--------------------------------------------------------------------------
 * Scene 20 - Cut-scenes where House Chmeee is in the distance
 *
 *--------------------------------------------------------------------------*/

void Scene20::Action1::signal() {
	Scene20 *scene = (Scene20 *)_globals->_sceneManager._scene;

	switch (_actionIndex++) {
	case 0:
		setDelay(120);
		break;
	case 1:
		scene->_stripManager.start(20, this);
		break;
	case 2:
		_globals->_soundHandler.fadeOut(this);
		break;
	case 3:
		_globals->_sceneManager._fadeMode = FADEMODE_GRADUAL;
		_globals->_sceneManager.changeScene(30);	// First game scene
		break;
	default:
		break;
	}
}

void Scene20::Action2::signal() {
	Scene20 *scene = (Scene20 *)_globals->_sceneManager._scene;
	NpcMover *npcMover;

	switch (_actionIndex++) {
	case 0:
		setDelay(10);
		break;
	case 1:
		SceneItem::display(20, 1, SET_WIDTH, 200, SET_Y, 20, SET_X, 160, SET_KEEP_ONSCREEN, true,
			SET_EXT_BGCOLOR, 4, LIST_END);
		setDelay(120);
		break;
	case 2: {
		NpcMover *mover = new NpcMover();
		Common::Point pt(455, 77);
		_globals->_player.addMover(mover, &pt, this);
		ObjectMover2 *mover2 = new ObjectMover2();
		scene->_SceneObjectExt.addMover(mover2, 5, 10, &_globals->_player);
		ObjectMover2 *mover3 = new ObjectMover2();
		scene->_sceneObject3.addMover(mover3, 10, 15, &_globals->_player);
		break;
	}
	case 3: {
		npcMover = new NpcMover();
		Common::Point pt(557, 100);
		_globals->_player.addMover(npcMover, &pt, this);
		break;
	}
	case 4: {
		npcMover = new NpcMover();
		Common::Point pt(602, 90);
		_globals->_player.addMover(npcMover, &pt, this);
		break;
	}
	case 5: {
		npcMover = new NpcMover();
		Common::Point pt(618, 90);
		_globals->_player.addMover(npcMover, &pt, this);
		break;
	}
	case 6: {
		npcMover = new NpcMover();
		Common::Point pt(615, 81);
		_globals->_player.addMover(npcMover, &pt, this);
		break;
	}
	case 7: {
		npcMover = new NpcMover();
		Common::Point pt(588, 79);
		_globals->_player.addMover(npcMover, &pt, this);
		break;
	}
	case 8:
		scene->_sound.release();
		scene->_sound.fadeOut(this);
		break;
	case 9:
		SceneItem::display(0, 0, LIST_END);
		_globals->_sceneManager._fadeMode = FADEMODE_GRADUAL;
		_globals->_sceneManager.changeScene(40);
		break;
	default:
		break;
	}
}

void Scene20::Action3::signal() {
	Scene20 *scene = (Scene20 *)_globals->_sceneManager._scene;
	NpcMover *npcMover;

	switch (_actionIndex++) {
	case 0:
		setDelay(120);
		break;
	case 1: {
		npcMover = new NpcMover();
		Common::Point pt(615, 81);
		_globals->_player.addMover(npcMover, &pt, this);
		ObjectMover2 *mover1 = new ObjectMover2();
		scene->_SceneObjectExt.addMover(mover1, 5, 10, &_globals->_player);
		ObjectMover2 *mover2 = new ObjectMover2();
		scene->_sceneObject3.addMover(mover2, 20, 25, &_globals->_player);
		break;
	}
	case 2: {
		npcMover = new NpcMover();
		Common::Point pt(618, 90);
		_globals->_player.addMover(npcMover, &pt, this);
		break;
	}
	case 3: {
		_globals->_player._moveDiff = Common::Point(10, 10);
		scene->_SceneObjectExt._moveDiff = Common::Point(10, 10);
		scene->_sceneObject3._moveDiff = Common::Point(10, 10);
		npcMover = new NpcMover();
		Common::Point pt(445, 132);
		_globals->_player.addMover(npcMover, &pt, this);
		break;
	}
	case 4: {
		npcMover = new NpcMover();
		Common::Point pt(151, 137);
		_globals->_player.addMover(npcMover, &pt, this);
		break;
	}
	case 5: {
		npcMover = new NpcMover();
		Common::Point pt(-15, 137);
		_globals->_player.addMover(npcMover, &pt, this);
		break;
	}
	case 6:
		scene->_sound.play(60, this, 127);
		_globals->_soundHandler.release();
		break;
	case 7:
		_globals->_sceneManager._fadeMode = FADEMODE_GRADUAL;
		_globals->_sceneManager.changeScene(90);
		break;
	default:
		break;
	}
}

void Scene20::Action4::signal() {
	Scene20 *scene = (Scene20 *)_globals->_sceneManager._scene;
	NpcMover *npcMover;

	switch (_actionIndex++) {
	case 0:
		setDelay(60);
		break;
	case 1: {
		npcMover = new NpcMover();
		Common::Point pt(486, 134);
		_globals->_player.addMover(npcMover, &pt, this);
		ObjectMover2 *mover1 = new ObjectMover2();
		scene->_SceneObjectExt.addMover(mover1, 20, 35, &_globals->_player);
		break;
	}
	case 2: {
		_globals->_player._moveDiff = Common::Point(12, 12);
		scene->_SceneObjectExt._moveDiff = Common::Point(12, 12);
		NpcMover *mover1 = new NpcMover();
		Common::Point pt(486, 134);
		scene->_sceneObject3.addMover(mover1, &pt, this);
		NpcMover *mover2 = new NpcMover();
		pt = Common::Point(-15, 134);
		_globals->_player.addMover(mover2, &pt, NULL);
		NpcMover *mover3 = new NpcMover();
		pt = Common::Point(-15, 134);
		scene->_SceneObjectExt.addMover(mover3, &pt, NULL);
		break;
	}
	case 3: {
		scene->_sceneObject3._moveDiff = Common::Point(20, 20);
		npcMover = new NpcMover();
		Common::Point pt(320, 134);
		scene->_sceneObject3.addMover(npcMover, &pt, this);
		break;
	}
	case 4: {
		scene->_sound.play(28);
		scene->_sceneObject4.postInit();
		scene->_sceneObject4.setVisage(21);
		scene->_sceneObject4.setStrip(3);
		scene->_sceneObject4.setPosition(Common::Point(scene->_sceneObject3._position.x - 36,
			scene->_sceneObject3._position.y - 1));
		scene->_sceneObject4._moveDiff.x = 48;

		ObjectMover3 *mover = new ObjectMover3();
		scene->_sceneObject4.addMover(mover, &scene->_SceneObjectExt, 4, this);
		break;
	}
	case 5: {
		scene->_sound.play(42);
		scene->_sceneObject4.remove();
		scene->_SceneObjectExt.setVisage(21);
		scene->_SceneObjectExt.setStrip(1);
		scene->_SceneObjectExt.setFrame(1);
		scene->_SceneObjectExt.animate(ANIM_MODE_5, NULL);

		scene->_SceneObjectExt._moveDiff.x = 4;
		NpcMover *mover1 = new NpcMover();
		Common::Point pt(scene->_SceneObjectExt._position.x - 12, scene->_SceneObjectExt._position.y + 5);
		scene->_SceneObjectExt.addMover(mover1, &pt, NULL);

		scene->_sceneObject5.postInit();
		scene->_sceneObject5.setVisage(21);
		scene->_sceneObject5.setStrip(3);
		scene->_sceneObject5.setPosition(Common::Point(scene->_sceneObject3._position.x - 36,
			scene->_sceneObject3._position.y - 1));
		scene->_sceneObject5._moveDiff.x = 48;

		ObjectMover3 *mover = new ObjectMover3();
		scene->_sceneObject5.addMover(mover, &_globals->_player, 4, this);
		break;
	}
	case 6: {
		scene->_sound.play(42);
		scene->_SceneObjectExt.setStrip(2);
		scene->_SceneObjectExt.animate(ANIM_MODE_2, NULL);

		scene->_sceneObject5.remove();
		_globals->_player.setVisage(21);
		_globals->_player.setStrip(1);
		_globals->_player.setFrame(1);
		_globals->_player.animate(ANIM_MODE_5, this);
		_globals->_player._moveDiff.x = 4;

		npcMover = new NpcMover();
		Common::Point pt(_globals->_player._position.x - 25, _globals->_player._position.y + 5);
		_globals->_player.addMover(npcMover, &pt, this);
		break;
	}
	case 7:
		_globals->_player.setStrip(2);
		_globals->_player.animate(ANIM_MODE_2, NULL);
		scene->_sound.play(77, this, 127);
		break;
	case 8:
		_globals->_game->endGame(20, 0);
		break;
	default:
		break;
	}
}

/*--------------------------------------------------------------------------*/

Scene20::Scene20() {
}

void Scene20::postInit(SceneObjectList *OwnerList) {
	Scene::postInit();
	setZoomPercents(0, 100, 200, 100);

	_stripManager.addSpeaker(&_speakerQText);
	_stripManager.addSpeaker(&_speakerGameText);
	_speakerQText._npc = &_globals->_player;

	if (_globals->_sceneManager._previousScene == 30) {
		// Cut scene: Assassins are coming
		_globals->_player.postInit();
		_globals->_player.setVisage(20);
		_globals->_player.setPosition(Common::Point(405, 69));
		_globals->_player._moveDiff = Common::Point(10, 10);
		_globals->_player.animate(ANIM_MODE_1, NULL);

		_SceneObjectExt.postInit();
		_SceneObjectExt.setVisage(20);
		_SceneObjectExt.setPosition(Common::Point(400, 69));
		_SceneObjectExt.animate(ANIM_MODE_1, NULL);

		_sceneObject3.postInit();
		_sceneObject3.setVisage(20);
		_sceneObject3.setPosition(Common::Point(395, 69));
		_sceneObject3.animate(ANIM_MODE_1, NULL);

		_SceneObjectExt._moveDiff = Common::Point(10, 10);
		_sceneObject3._moveDiff = Common::Point(10, 10);
		_globals->_soundHandler.play(20);
		_sound.play(21);
		_sound.holdAt(true);
		setAction(&_action2);

		_sceneBounds = Rect(320, 0, 640, 200);
	} else if (_globals->_sceneManager._previousScene == 60) {
		// Evasion
		_sound.play(30);
		_globals->_player.postInit();
		_globals->_player.setVisage(20);
		_globals->_player.setPosition(Common::Point(588, 79));
		_globals->_player._moveDiff = Common::Point(5, 5);
		_globals->_player.fixPriority(50);
		_globals->_player.animate(ANIM_MODE_1, NULL);

		_SceneObjectExt.postInit();
		_SceneObjectExt.setVisage(20);
		_SceneObjectExt.setPosition(Common::Point(583, 79));
		_SceneObjectExt.animate(ANIM_MODE_1, NULL);

		_sceneObject3.postInit();
		_sceneObject3.setVisage(20);
		_sceneObject3.setStrip2(2);
		_sceneObject3.setPosition(Common::Point(595, 79));
		_sceneObject3.animate(ANIM_MODE_1, NULL);

		if ((_globals->getFlag(120) && _globals->getFlag(116)) ||
				(_globals->getFlag(117) && _globals->getFlag(119))) {
			// Successful evasion
			setAction(&_action3);
		} else if (_globals->getFlag(104)) {
			_sceneMode = 21;
			setAction(&_sequenceManager, this, 21, &_globals->_player, &_SceneObjectExt, NULL);
		} else {
			// Failed evasion
			_sceneObject3._moveDiff = Common::Point(8, 8);
			setAction(&_action4);
		}
		_sceneBounds.center(_globals->_player._position.x, _globals->_player._position.y);
	} else {
		// Intro: Quinn looking at the monaster
		_globals->_player.postInit();
		_globals->_player.setVisage(2640);
		_globals->_player.animate(ANIM_MODE_NONE, NULL);
		_globals->_player.setStrip2(1);
		_globals->_player.setFrame2(4);
		_globals->_player.fixPriority(200);
		_globals->_player.setPosition(Common::Point(425, 233));

		setAction(&_action1);
		_speakerQText.setTextPos(Common::Point(350, 20));
		_speakerQText._textWidth = 260;
		_speakerGameText.setTextPos(Common::Point(350, 20));
		_speakerGameText._textWidth = 260;

		_globals->_soundHandler.play(8);
		_sceneBounds = Rect(320, 0, 640, 200);
	}

	_globals->_player.disableControl();
	loadScene(20);
}

void Scene20::signal() {
	if (_sceneMode == 21)
		_globals->_sceneManager.changeScene(90);
}

/*--------------------------------------------------------------------------
 * Scene 30 - First game scene (Outside Ch'mee house)
 *
 *--------------------------------------------------------------------------*/

void Scene30::BeamObject::doAction(int action) {
	if (action == OBJECT_SCANNER)
		display2(30, 14);
	else if (action == CURSOR_LOOK)
		display2(30, 2);
	else if (action == CURSOR_USE) {
		Scene30 *parent = (Scene30 *)_globals->_sceneManager._scene;
		parent->setAction(&parent->_beamAction);
	} else
		SceneObject::doAction(action);
}

void Scene30::DoorObject::doAction(int action) {
	if (action == OBJECT_SCANNER)
		display2(30, 13);
	else if (action == CURSOR_LOOK)
		display2(30, 1);
	else if (action == CURSOR_USE)
		display2(30, 7);
	else
		SceneObject::doAction(action);
}

void Scene30::BeamAction::signal() {
	Scene30 *scene = (Scene30 *)_globals->_sceneManager._scene;

	switch (_actionIndex++) {
	case 0: {
		// Disable control and move player to the doorway beam
		_globals->_player.disableControl();
		NpcMover *mover = new NpcMover();
		Common::Point pt(114, 198);
		_globals->_player.addMover(mover, &pt, this);
		break;
	}

	case 1:
		// Perform the animation of player raising hand
		_globals->_player.setVisage(31);
		_globals->_player.setStrip(1);
		_globals->_player.setFrame(1);
		_globals->_player.animate(ANIM_MODE_5, this);
		break;

	case 2:
		// Hide the beam and lower the player's hand
		scene->_sound.play(10, NULL, 127);
		_globals->_player.animate(ANIM_MODE_6, this);
		scene->_beam.remove();
		break;

	case 3: {
		// Bring the Kzin to the doorway
		_globals->_player.setVisage(0);
		_globals->_player.animate(ANIM_MODE_1, NULL);
		_globals->_player.setStrip(7);
		scene->_kzin.postInit();
		scene->_kzin.setVisage(2801);
		scene->_kzin.animate(ANIM_MODE_1, NULL);
		scene->_kzin.setObjectWrapper(new SceneObjectWrapper());
		scene->_kzin.setPosition(Common::Point(334, 1));
		NpcMover *mover = new NpcMover();
		Common::Point pt(158, 170);
		scene->_kzin.addMover(mover, &pt, this);
		_globals->_sceneItems.push_front(&scene->_kzin);
		break;
	}

	case 4:
		// Open the door
		scene->_sound.play(11, NULL, 127);
		scene->_door.animate(ANIM_MODE_5, this);
		break;

	case 5:
		// Run the Kzin's talk sequence
		scene->_sound.play(13, NULL, 127);
		_globals->_soundHandler.play(12, NULL, 127);
		scene->_stripManager.start((scene->_sceneMode == 0) ? 30 : 37, this);
		break;

	case 6:
		// Slight delay
		setDelay(3);
		break;

	case 7:
		// Re-activate player control
		scene->_sceneMode = 31;
		scene->_kzin.setAction(&scene->_kzinAction);
		_globals->_player.enableControl();

		// End this action
		remove();
		break;

	default:
		break;
	}
}

void Scene30::KzinAction::signal() {
	Scene30 *scene = (Scene30 *)_globals->_sceneManager._scene;

	switch (_actionIndex++) {
	case 0:
		setDelay(1200);
		break;
	case 1:
		_globals->_soundHandler.fadeOut(NULL);
		_globals->_player.disableControl();
		setAction(&scene->_sequenceManager, _globals->_sceneManager._scene, 31, &scene->_kzin, &scene->_door, NULL);
		break;
	case 2:
		_globals->_player.enableControl();
		remove();
		break;
	default:
		break;
	}
}

void Scene30::RingAction::signal() {
	Scene30 *scene = (Scene30 *)_globals->_sceneManager._scene;

	switch (_actionIndex++) {
	case 0: {
		_globals->_player.disableControl();
		scene->_kzin.setAction(NULL);
		NpcMover *mover = new NpcMover();
		Common::Point pt(114, 198);
		_globals->_player.addMover(mover, &pt, this);
		break;
	}

	case 1:
		_globals->_player.checkAngle(&scene->_kzin);
		scene->_stripManager.start(32, this);
		break;

	case 2: {
		_globals->_player.animate(ANIM_MODE_1, NULL);
		NpcMover *mover = new NpcMover();
		Common::Point pt(143, 177);
		_globals->_player.addMover(mover, &pt, this);
		break;
	}

	case 3:
		scene->_sound.play(11, NULL, 127);
		scene->_door.animate(ANIM_MODE_6, this);
		break;

	case 4: {
		scene->_sound.play(13, NULL, 127);
		NpcMover *kzinMover = new NpcMover();
		Common::Point pt(354, 5);
		scene->_kzin.addMover(kzinMover, &pt, this);
		NpcMover *playerMover = new NpcMover();
		pt = Common::Point(335, 36);
		_globals->_player.addMover(playerMover, &pt, this);
		break;
	}

	case 5:
		break;

	case 6:
		_globals->_sceneManager.changeScene(20);
		break;

	default:
		break;
	}
}

void Scene30::TalkAction::signal() {
	Scene30 *scene = (Scene30 *)_globals->_sceneManager._scene;

	switch (_actionIndex++) {
	case 0: {
		_globals->_player.disableControl();
		scene->_kzin.setAction(NULL);
		NpcMover *mover = new NpcMover();
		Common::Point pt(114, 198);
		_globals->_player.addMover(mover, &pt, this);
		break;
	}
	case 1:
		_globals->_player.checkAngle(&scene->_kzin);
		scene->_stripManager.start(34, this);
		break;
	case 2:
		setDelay(5);
		break;
	case 3:
		scene->_kzin.setAction(&scene->_kzinAction);
		_globals->_player.enableControl();
		remove();
		break;
	default:
		break;
	}
}

/*--------------------------------------------------------------------------*/

void Scene30::KzinObject::doAction(int action) {
	Scene30 *scene = (Scene30 *)_globals->_sceneManager._scene;

	switch (action) {
	case OBJECT_STUNNER:
		display2(30, 12);
		break;
	case OBJECT_SCANNER:
		display2(30, 11);
		break;
	case OBJECT_RING:
		RING_INVENTORY._ring._sceneNumber = 30;
		scene->setAction(&scene->_ringAction);
		break;
	case CURSOR_LOOK:
		display2(30, 6);
		break;
	case CURSOR_USE:
		display2(30, 10);
		break;
	case CURSOR_TALK:
		_globals->_player.disableControl();
		scene->setAction(&scene->_talkAction);
		break;
	default:
		SceneObject::doAction(action);
		break;
	}
}

/*--------------------------------------------------------------------------*/

Scene30::Scene30() :
	_groundHotspot(9, OBJECT_SCANNER, 50, 17, CURSOR_LOOK, 30, 3, CURSOR_USE, 30, 8, LIST_END),
	_wallsHotspot(8, OBJECT_SCANNER, 50, 13, CURSOR_LOOK, 30, 0, CURSOR_USE, 30, 7, LIST_END),
	_courtyardHotspot(0, CURSOR_LOOK, 30, 4, LIST_END),
	_treeHotspot(10, OBJECT_SCANNER, 40, 39, CURSOR_LOOK, 30, 5, CURSOR_USE, 30, 9, LIST_END) {
}

void Scene30::postInit(SceneObjectList *OwnerList) {
	Scene::postInit();
	setZoomPercents(0, 100, 200, 100);

	// Add the speaker classes to the strip manager
	_stripManager.addSpeaker(&_speakerQL);
	_stripManager.addSpeaker(&_speakerSR);
	_stripManager.addSpeaker(&_speakerSText);
	_stripManager.addSpeaker(&_speakerQText);
	_speakerSText._npc = &_kzin;
	_speakerQText._npc = &_globals->_player;


	// Setup player
	_globals->_player.postInit();
	_globals->_player.setVisage(0);
	_globals->_player.animate(ANIM_MODE_1);
	_globals->_player.setObjectWrapper(new SceneObjectWrapper());
	_globals->_player.setStrip(7);
	_globals->_player.setFrame(1);
	_globals->_player.setPosition(Common::Point(114, 198));
	_globals->_player.changeZoom(75);
	_globals->_player.enableControl();

	// Set up beam object
	_beam.postInit();
	_beam.setVisage(31);
	_beam.setStrip(2);
	_beam.setPosition(Common::Point(124, 178));
	_beam.fixPriority(188);

	// Set up door object
	_door.postInit();
	_door.setVisage(30);
	_door.setPosition(Common::Point(150, 183));

	// Final processing and add of scene items
	_courtyardHotspot.setBounds(Rect(0, 0, 320, 200));

	// Add the objects and hotspots to the scene
	_globals->_sceneItems.addItems(&_beam, &_wallsHotspot, &_door, &_treeHotspot, &_groundHotspot,
		&_courtyardHotspot, NULL);

	// Load the scene data
	loadScene(30);
	_sceneMode = 0;
}

void Scene30::signal() {
	if (_sceneMode == 31) {
		// Re-activate beam if the Kzin goes back inside
		_beam.postInit();
		_beam.setVisage(31);
		_beam.setStrip(2);
		_beam.setPosition(Common::Point(124, 178));
		_beam.fixPriority(188);
		_globals->_sceneItems.push_front(&_beam);
		_globals->_player.enableControl();
	} else if (_sceneMode == 32) {
		_globals->_player.disableControl();
		_sceneMode = 31;
		setAction(&_sequenceManager, _globals->_sceneManager._scene, 31, &_kzin, &_door, NULL);
	}
}

/*--------------------------------------------------------------------------
 * Scene 40 - Chmeee Home
 *
 *--------------------------------------------------------------------------*/

void Scene40::Action1::signal() {
	Scene40 *scene = (Scene40 *)_globals->_sceneManager._scene;

	switch (_actionIndex++) {
	case 0:
		setDelay(120);
		break;
	case 1:
		_globals->_events.setCursor(CURSOR_WALK);
		scene->_stripManager.start(40, this);
		break;
	case 2:
		scene->_doorway.postInit();
		scene->_doorway.setVisage(46);
		scene->_doorway.setPosition(Common::Point(305, 61));
		scene->_doorway.animate(ANIM_MODE_5, this);
		scene->_soundHandler.play(25);
		break;
	case 3:
		scene->_doorway.hide();
		scene->_dyingKzin.setPosition(Common::Point(296, 62));
		_globals->_player.animate(ANIM_MODE_5, NULL);
		scene->_object1.setVisage(43);
		scene->_object1.setStrip(3);
		scene->_object1.animate(ANIM_MODE_5, NULL);
		scene->_object2.hide();
		scene->_object3.hide();
		scene->_stripManager.start(45, this);
		break;
	case 4:
		scene->_object2.remove();
		scene->_object3.remove();
		scene->_assassin.setVisage(42);
		scene->_assassin.setStrip(2);
		scene->_assassin.setFrame(1);
		scene->_assassin.setPosition(Common::Point(13, 171));
		scene->_assassin.animate(ANIM_MODE_5, this);
		scene->_soundHandler.play(25);
		break;
	case 5:
		scene->_doorway.show();
		scene->_doorway.setVisage(42);
		scene->_doorway.setStrip(3);
		scene->_doorway.setFrame(1);
		scene->_doorway.setPosition(Common::Point(41, 144));
		scene->_assassin.animate(ANIM_MODE_6, NULL);
		setDelay(6);
		break;
	case 6:
		scene->_doorway.setPosition(Common::Point(178, 101));
		setDelay(6);
		break;
	case 7:
		scene->_doorway.setPosition(Common::Point(271, 69));
		setDelay(6);
		break;
	case 8:
		scene->_doorway.remove();
		scene->_dyingKzin.animate(ANIM_MODE_5, this);
		break;
	case 9: {
		scene->_dyingKzin.setStrip(1);
		//Workaround: The original uses setFrame(1) but it's completely wrong.
		scene->_dyingKzin.setFrame(2);
		scene->_dyingKzin._moveDiff.y = 15;
		scene->_dyingKzin.animate(ANIM_MODE_5, NULL);
		Common::Point pt(223, 186);
		NpcMover *mover = new NpcMover();
		scene->_dyingKzin.addMover(mover, &pt, this);
		break;
	}
	case 10: {
		scene->_soundHandler.play(27);
		Common::Point pt(223, 184);
		NpcMover *mover = new NpcMover();
		scene->_dyingKzin.addMover(mover, &pt, this);
		break;
	}
	case 11: {
		Common::Point pt(223, 186);
		NpcMover *mover = new NpcMover();
		scene->_dyingKzin.addMover(mover, &pt, this);
		break;
	}
	case 12: {
		_globals->_soundHandler.play(26);
		_globals->_player._uiEnabled = true;
		scene->_assassin.setVisage(42);
		scene->_assassin.setPosition(Common::Point(4, 191));
		scene->_assassin.setStrip(1);
		scene->_assassin.animate(ANIM_MODE_1, NULL);
		Common::Point pt(230, 187);
		NpcMover *mover = new NpcMover();
		scene->_assassin.addMover(mover, &pt, this);
		break;
	}
	case 13:
		setDelay(180);
		break;
	case 14:
		scene->_assassin.setVisage(45);
		scene->_assassin.setStrip(1);
		scene->_assassin.setFrame(1);
		scene->_assassin.animate(ANIM_MODE_5, this);
		scene->_soundHandler.play(28);
		break;
	case 15:
		_globals->_player.disableControl();
		scene->_object1.setVisage(40);
		scene->_object1.setStrip(4);
		scene->_object1.setFrame(1);
		scene->_object1.animate(ANIM_MODE_5, NULL);
		_globals->_player.setVisage(40);
		_globals->_player.setStrip(2);
		_globals->_player.setFrame(1);
		_globals->_player.animate(ANIM_MODE_5, this);
		break;
	case 16:
		_globals->_soundHandler.play(77, this);
		break;
	case 17:
		_globals->_game->endGame(40, 20);
		remove();
		break;
	}
}

void Scene40::Action2::signal() {
	Scene40 *scene = (Scene40 *)_globals->_sceneManager._scene;

	switch (_actionIndex++) {
	case 0:
		_globals->_player.disableControl();
		if (scene->_assassin._position.x < 229)
			_actionIndex = 0;
		setDelay(1);
		break;
	case 1:
		scene->_assassin.animate(ANIM_MODE_NONE, NULL);
		_globals->_player.setStrip(2);
		_globals->_player.setFrame(1);
		_globals->_player.animate(ANIM_MODE_5, this);
		break;
	case 2: {
		scene->_soundHandler.play(28);
		scene->_doorway.postInit();
		scene->_doorway.setVisage(16);
		scene->_doorway.setStrip2(6);
		scene->_doorway.fixPriority(200);
		scene->_doorway.setPosition(Common::Point(159, 191));
		scene->_doorway._moveDiff = Common::Point(40, 40);
		scene->_doorway._moveRate = 60;
		scene->_doorway.animate(ANIM_MODE_5, NULL);

		Common::Point pt(271, 165);
		NpcMover *mover = new NpcMover();
		scene->_doorway.addMover(mover, &pt, this);
		break;
	}
	case 3:
		scene->_doorway.remove();
		scene->_assassin.setVisage(44);
		scene->_assassin._frame = 1;
		scene->_assassin.animate(ANIM_MODE_5, this);
		scene->_soundHandler.play(29);
		RING_INVENTORY._infoDisk._sceneNumber = 40;
		break;
	case 4:
		_globals->_player.animate(ANIM_MODE_6, this);
		break;
	case 5: {
		_globals->_player.setVisage(0);
		_globals->_player.animate(ANIM_MODE_1, NULL);
		_globals->_player.setStrip(1);
		Common::Point pt(230, 195);
		PlayerMover *mover = new PlayerMover();
		_globals->_player.addMover(mover, &pt, this);
		break;
	}
	case 6: {
		_globals->_player.setStrip(7);
		scene->_object1.setVisage(2806);
		scene->_object1.animate(ANIM_MODE_1, NULL);
		SceneObjectWrapper *wrapper = new SceneObjectWrapper();
		scene->_object1.setObjectWrapper(wrapper);
		Common::Point pt(200, 190);
		NpcMover *mover = new NpcMover();
		scene->_object1.addMover(mover, &pt, this);
		break;
	}
	case 7:
		scene->_stripManager.start(44, this);
		break;
	case 8: {
		Common::Point pt(170, 260);
		NpcMover *mover = new NpcMover();
		scene->_object1.addMover(mover, &pt, this);
		break;
	}
	case 9:
		scene->_dyingKzin.setAction(&scene->_action7);
		scene->_object1.remove();
		_globals->_stripNum = 88;
		_globals->_events.setCursor(CURSOR_WALK);
		_globals->_player.enableControl();
		scene->_assassin.setAction(&scene->_action8);
		break;
	}
}

void Scene40::Action3::signal() {
	Scene40 *scene = (Scene40 *)_globals->_sceneManager._scene;

	switch (_actionIndex++) {
	case 0: {
		_globals->_player.setAction(NULL);
		_globals->_stripNum = 99;
		_globals->_player.disableControl();
		Common::Point pt(240, 195);
		NpcMover *mover = new NpcMover();
		_globals->_player.addMover(mover, &pt, this);
		break;
	}
	case 1:
		_globals->_player.setVisage(5010);
		_globals->_player._strip = 2;
		_globals->_player._frame = 1;
		_globals->_player.animate(ANIM_MODE_4, 5, 1, this);
		break;
	case 2:
		scene->_assassin.setStrip(2);
		scene->_assassin.setFrame(1);
		RING_INVENTORY._infoDisk._sceneNumber = 1;
		_globals->_player.animate(ANIM_MODE_6, this);
		break;
	case 3:
		_globals->_player.setVisage(0);
		_globals->_player.animate(ANIM_MODE_1, NULL);
		_globals->_player.setStrip(7);
		_globals->_stripNum = 88;
		_globals->_player.enableControl();
		remove();
		break;
	}
}

void Scene40::Action4::signal() {
	switch (_actionIndex++) {
	case 0: {
		Common::Point pt(178, 190);
		NpcMover *mover = new NpcMover();
		_globals->_player.addMover(mover, &pt, this);
		break;
	}
	case 1:
		_globals->_stripNum = 88;
		_globals->_player.enableControl();
		break;
	}
}

void Scene40::Action5::signal() {
	Scene40 *scene = (Scene40 *)_globals->_sceneManager._scene;

	switch (_actionIndex++) {
	case 0:
		setDelay(_globals->_randomSource.getRandomNumber(119) + 120);
		break;
	case 1:
		scene->_object2.animate(ANIM_MODE_8, 1, this);
		_actionIndex = 0;
	}
}

void Scene40::Action6::signal() {
	Scene40 *scene = (Scene40 *)_globals->_sceneManager._scene;

	switch (_actionIndex++) {
	case 0: {
		scene->_object1.postInit();
		scene->_object1.setVisage(16);
		scene->_object1.setStrip2(6);
		scene->_object1._moveDiff = Common::Point(40, 40);
		scene->_object1.setPosition(Common::Point(313, 53));
		scene->_object1._moveRate = 60;

		Common::Point pt(141, 194);
		NpcMover *mover = new NpcMover();
		scene->_object1.addMover(mover, &pt, NULL);
		scene->_object1.animate(ANIM_MODE_5, NULL);

		scene->_doorway.postInit();
		scene->_doorway.setVisage(46);
		scene->_doorway.setPosition(Common::Point(305, 61));
		scene->_doorway.animate(ANIM_MODE_5, this);
		scene->_soundHandler.play(25);
		break;
	}
	case 1:
		scene->_soundHandler.play(28);
		scene->_doorway.setPosition(Common::Point(148, 74));
		scene->_doorway.setFrame(1);
		scene->_doorway.setStrip(2);
		scene->_doorway.animate(ANIM_MODE_5, this);
		break;
	case 2:
		remove();
		break;
	}
}

void Scene40::Action7::signal() {
	Scene40 *scene = (Scene40 *)_globals->_sceneManager._scene;

	switch (_actionIndex++) {
	case 0:
		// TODO: check if it's rand(500) or rand(499)+500
		setDelay(_globals->_randomSource.getRandomNumber(500));
		break;
	case 1:
		scene->_object7.postInit();
		scene->_object7.setVisage(46);

		if (_globals->_randomSource.getRandomNumber(32767) >= 16384) {
			scene->_object7.setStrip(3);
			scene->_object7.setPosition(Common::Point(15, 185));
		} else {
			scene->_object7.setPosition(Common::Point(305, 61));
			scene->_object7.setFrame(15);
		}
		scene->_object7.animate(ANIM_MODE_5, this);
		scene->_soundHandler.play(25);
		break;
	case 2:
		scene->_object7.remove();
		_actionIndex = 0;
		setDelay(60);
		break;
	}
}

void Scene40::Action8::signal() {
	Scene40 *scene = (Scene40 *)_globals->_sceneManager._scene;

	switch (_actionIndex++) {
	case 0:
		setDelay(300);
		break;
	case 1:
		_globals->_player.disableControl();

		if ((_globals->_player._position.y >= 197) || (_globals->_player._visage)) {
			_actionIndex = 1;
			setDelay(30);
		} else {
			scene->_doorway.postInit();
			scene->_doorway.setVisage(16);
			scene->_doorway.setStrip2(6);
			scene->_doorway.fixPriority(200);
			scene->_doorway._moveRate = 60;

			if (_globals->_player._position.x >= 145) {
				scene->_doorway.fixPriority(-1);
				scene->_doorway.setPosition(Common::Point(6, 157));
			} else {
				scene->_doorway.setPosition(Common::Point(313, 53));
			}

			scene->_doorway._moveDiff = Common::Point(40, 40);
			Common::Point pt(_globals->_player._position.x, _globals->_player._position.y - 18);
			NpcMover *mover = new NpcMover();
			scene->_doorway.addMover(mover, &pt, this);
			scene->_doorway.animate(ANIM_MODE_5, NULL);
		}
		break;
	case 2:
		scene->_doorway.remove();
		_globals->_player.setVisage(40);
		_globals->_player.setStrip(2);
		_globals->_player.setFrame(1);
		_globals->_player.animate(ANIM_MODE_5, this);
		break;
	case 3:
		_globals->_soundHandler.play(77, this);
		break;
	case 4:
		_globals->_game->endGame(40, 45);
		remove();
		break;
	}
}

/*--------------------------------------------------------------------------*/

void Scene40::DyingKzin::doAction(int action) {
	switch (action) {
	case OBJECT_STUNNER:
		SceneItem::display2(40, 44);
		break;
	case OBJECT_SCANNER:
		SceneItem::display2(40, 43);
		break;
	case CURSOR_LOOK:
		SceneItem::display2(40, 12);
		break;
	case CURSOR_USE:
		SceneItem::display2(40, 18);
		break;
	default:
		SceneHotspot::doAction(action);
		break;
	}
}

void Scene40::Assassin::doAction(int action) {
	Scene40 *scene = (Scene40 *)_globals->_sceneManager._scene;

	switch (action) {
	case OBJECT_STUNNER:
		if (scene->_assassin._visage == 44)
			SceneItem::display2(40, 21);
		else {
			_globals->_player.disableControl();
			Common::Point pt(230, 187);
			NpcMover *mover = new NpcMover();
			addMover(mover, &pt, NULL);
			scene->setAction(&scene->_action2);
		}
		break;
	case OBJECT_SCANNER:
		SceneItem::display2(40, (scene->_assassin._visage == 44) ? 22 : 23);
		break;
	case CURSOR_LOOK:
		if (scene->_assassin._visage != 44)
			SceneItem::display2(40, 13);
		else
			SceneItem::display2(40, (RING_INVENTORY._infoDisk._sceneNumber == 1) ? 19 : 14);
		break;
	case CURSOR_USE:
		if (scene->_assassin._visage != 44)
			SceneItem::display2(40, 15);
		else if (RING_INVENTORY._infoDisk._sceneNumber == 1)
			SceneItem::display2(40, 19);
		else {
			_globals->_player.disableControl();
			setAction(&scene->_action3);
		}
		break;
	case CURSOR_TALK:
		SceneItem::display2(40, 38);
		break;
	default:
		SceneHotspot::doAction(action);
		break;
	}
}

/*--------------------------------------------------------------------------*/

void Scene40::Item2::doAction(int action) {
	switch (action) {
	case OBJECT_STUNNER:
		SceneItem::display2(40, 35);
		_globals->_events.setCursor(CURSOR_WALK);
		break;
	case OBJECT_SCANNER:
		SceneItem::display2(40, 34);
		break;
	case CURSOR_LOOK:
		SceneItem::display2(40, 8);
		break;
	case CURSOR_USE:
		SceneItem::display2(40, 36);
		break;
	case CURSOR_TALK:
		SceneItem::display2(40, 37);
		break;
	default:
		SceneItem::doAction(action);
		break;
	}
}

void Scene40::Item6::doAction(int action) {
	switch (action) {
	case OBJECT_STUNNER:
		SceneItem::display2(40, 25);
		_globals->_events.setCursor(CURSOR_WALK);
		break;
	case OBJECT_SCANNER:
		SceneItem::display2(40, 42);
		break;
	case CURSOR_LOOK:
		SceneItem::display2(40, 6);
		break;
	case CURSOR_USE:
		SceneItem::display2(40, 36);
		break;
	default:
		SceneItem::doAction(action);
		break;
	}
}

/*--------------------------------------------------------------------------*/

Scene40::Scene40() :
	_item1(2, OBJECT_SCANNER, 40, 24, OBJECT_STUNNER, 40, 25, CURSOR_LOOK, 40, 7, CURSOR_USE, 40, 16, LIST_END),
	_item3(5, OBJECT_SCANNER, 40, 26, OBJECT_STUNNER, 40, 27, CURSOR_LOOK, 40, 9, CURSOR_USE, 40, 17, LIST_END),
	_item4(6, OBJECT_SCANNER, 40, 31, OBJECT_STUNNER, 40, 32, CURSOR_LOOK, 40, 5, CURSOR_USE, 40, 33, LIST_END),
	_item5(0, CURSOR_LOOK, 40, 11, LIST_END),
	_item7(4, OBJECT_SCANNER, 40, 26, OBJECT_STUNNER, 40, 27, CURSOR_LOOK, 40, 9, CURSOR_USE, 40, 17, LIST_END),
	_item8(8, OBJECT_SCANNER, 40, 39, OBJECT_STUNNER, 40, 40, CURSOR_LOOK, 40, 3, CURSOR_USE, 40, 41, LIST_END) {
}

void Scene40::postInit(SceneObjectList *OwnerList) {
	loadScene(40);
	Scene::postInit();

	setZoomPercents(0, 100, 200, 100);
	_globals->_stripNum = 99;

	_stripManager.addSpeaker(&_speakerQR);
	_stripManager.addSpeaker(&_speakerSL);
	_stripManager.addSpeaker(&_speakerQText);
	_stripManager.addSpeaker(&_speakerSText);
	_stripManager.addSpeaker(&_speakerGameText);

	_speakerGameText._color1 = 9;
	_speakerGameText.setTextPos(Common::Point(160, 30));
	_speakerQText._npc = &_globals->_player;
	_speakerSText._npc = &_object1;

	_globals->_player.postInit();
	_globals->_player.setVisage(0);
	_globals->_player.animate(ANIM_MODE_1, NULL);
	_globals->_player.setObjectWrapper(new SceneObjectWrapper());
	_globals->_player.setPosition(Common::Point(130, 220));
	_globals->_player.disableControl();

	if (_globals->_sceneManager._previousScene == 20) {
		_globals->_soundHandler.play(24);
		_globals->_player.setVisage(43);

		_object1.postInit();
		_object1.setVisage(41);
		_object1.setPosition(Common::Point(105, 220));
		_object2.postInit();
		_object2.setVisage(41);
		_object2.setStrip(6);
		_object2.fixPriority(200);
		_object2.setPosition(Common::Point(94, 189));
		_object2.setAction(&_action5);

		_object3.postInit();
		_object3.setVisage(41);
		_object3.setStrip(5);
		_object3.fixPriority(205);
		_object3.setPosition(Common::Point(110, 186));
		_object3._numFrames = 2;
		_object3.animate(ANIM_MODE_8, NULL, NULL);

		_assassin.postInit();
		_assassin.setPosition(Common::Point(-40, 191));
		_globals->_sceneItems.push_back(&_assassin);

		_dyingKzin.postInit();
		_dyingKzin.setVisage(40);
		_dyingKzin.setStrip(6);
		_dyingKzin.setPosition(Common::Point(-90, 65));
		_dyingKzin.fixPriority(170);

		setAction(&_action1);
	} else {
		_doorway.postInit();
		_doorway.setVisage(46);
		_doorway.setPosition(Common::Point(148, 74));
		_doorway.setStrip(2);
		_doorway.setFrame(_doorway.getFrameCount());

		_dyingKzin.postInit();
		_dyingKzin.setVisage(40);
		_dyingKzin.setPosition(Common::Point(205, 183));
		_dyingKzin.fixPriority(170);
		_dyingKzin._frame = 9;
		_dyingKzin.setAction(&_action7);

		_assassin.postInit();
		_assassin.setVisage(44);
		_assassin.setPosition(Common::Point(230, 187));
		_assassin.setAction(&_action8);

		if (RING_INVENTORY._infoDisk._sceneNumber == 40) {
			_assassin.setStrip(1);
			_assassin.setFrame(_assassin.getFrameCount());
		} else {
			_assassin.setStrip(2);
		}

		_globals->_sceneItems.push_back(&_assassin);
		_globals->_player.setPosition(Common::Point(170, 220));

		setAction(&_action4);
	}

	_item5.setBounds(Rect(0, 0, SCREEN_WIDTH, SCREEN_HEIGHT));
	_item6._sceneRegionId = 3;
	_item2._sceneRegionId = 7;

	_globals->_sceneItems.addItems(&_dyingKzin, &_item8, &_item1, &_item2, &_item3, &_item4,
			&_item6, &_item7, &_item5, NULL);
}

void Scene40::signal() {
	if (_sceneMode == 41)
		_globals->_sceneManager.changeScene(50);
}

void Scene40::dispatch() {
	if ((_globals->_stripNum == 88) && (_globals->_player._position.y >= 197)) {
		_globals->_player.disableControl();
		_globals->_stripNum = 0;
		_globals->_player.setAction(NULL);
		_sceneMode = 41;
		setAction(&_sequenceManager, this, 41, &_globals->_player, NULL);

		if (_globals->_sceneManager._previousScene == 20) {
			_dyingKzin.setAction(&_action6);
		}
	}

	Scene::dispatch();
}

/*--------------------------------------------------------------------------
 * Scene 50 - By Flycycles
 *
 *--------------------------------------------------------------------------*/

void Scene50::Action1::signal() {
	Scene50 *scene = (Scene50 *)_globals->_sceneManager._scene;

	switch (_actionIndex++) {
	case 0:
		setAction(&scene->_sequenceManager, this, 54, &_globals->_player, NULL);
		break;
	case 1:
		_globals->_events.setCursor(CURSOR_WALK);
		scene->_stripManager.start(63, this);
		break;
	case 2:
		if (scene->_stripManager._field2E8 != 107) {
			_globals->_player.enableControl();
			remove();
		} else {
			Common::Point pt(282, 139);
			NpcMover *mover = new NpcMover();
			_globals->_player.addMover(mover, &pt, this);
		}
		break;
	case 3:
		_globals->_stripNum = -1;
		_globals->_sceneManager.changeScene(60);
		break;
	}
}

void Scene50::Action2::signal() {
	Scene50 *scene = (Scene50 *)_globals->_sceneManager._scene;

	switch (_actionIndex++) {
	case 0:
		_globals->_player.disableControl();
		scene->_stripManager.start(66, this);
		break;
	case 1: {
		Common::Point pt(141, 142);
		NpcMover *mover = new NpcMover();
		_globals->_player.addMover(mover, &pt, this);
		break;
	}
	case 2:
		_globals->_sceneManager.changeScene(40);
		remove();
		break;
	}
}

void Scene50::Action3::signal() {
	switch (_actionIndex++) {
	case 0: {
		_globals->_player.disableControl();
		Common::Point pt(136, 185);
		NpcMover *mover = new NpcMover();
		_globals->_player.addMover(mover, &pt, this);
		break;
	}
	case 1:
		_globals->_sceneManager.changeScene(60);
		remove();
		break;
	}
}

/*--------------------------------------------------------------------------*/

void Scene50::Object1::doAction(int action) {
	Scene50 *scene = (Scene50 *)_globals->_sceneManager._scene;

	switch (action) {
	case OBJECT_STUNNER:
		SceneItem::display2(50, 20);
		break;
	case OBJECT_SCANNER:
		SceneItem::display2(50, 19);
		break;
	case CURSOR_LOOK:
		SceneItem::display2(50, 4);
		break;
	case CURSOR_USE:
		SceneItem::display2(50, 21);
		break;
	case CURSOR_TALK:
		_globals->_player.disableControl();
		scene->_sceneMode = 52;
		scene->setAction(&scene->_sequenceManager, scene, 52, NULL);
		break;
	default:
		SceneHotspot::doAction(action);
		break;
	}
}

void Scene50::Object2::doAction(int action) {
	Scene50 *scene = (Scene50 *)_globals->_sceneManager._scene;

	switch (action) {
	case OBJECT_STUNNER:
		SceneItem::display2(50, 11);
		break;
	case OBJECT_SCANNER:
		SceneItem::display2(50, 10);
		break;
	case CURSOR_LOOK:
		SceneItem::display2(50, 1);
		break;
	case OBJECT_INFODISK:
	case CURSOR_USE:
		_globals->_stripNum = 50;
		scene->setAction(&scene->_action3);
		break;
	default:
		SceneHotspot::doAction(action);
		break;
	}
}

void Scene50::Object3::doAction(int action) {
	Scene50 *scene = (Scene50 *)_globals->_sceneManager._scene;

	switch (action) {
	case OBJECT_STUNNER:
		SceneItem::display2(50, 11);
		break;
	case OBJECT_SCANNER:
		SceneItem::display2(50, 10);
		break;
	case CURSOR_LOOK:
		SceneItem::display2(50, 1);
		break;
	case OBJECT_INFODISK:
	case CURSOR_USE:
		SceneItem::display2(50, 8);
		break;
	case CURSOR_TALK:
		_globals->_player.disableControl();
		scene->_sceneMode = 52;
		scene->setAction(&scene->_sequenceManager, scene, 52, NULL);
		break;
	default:
		SceneHotspot::doAction(action);
		break;
	}
}

void Scene50::Object4::doAction(int action) {
	Scene50 *scene = (Scene50 *)_globals->_sceneManager._scene;

	switch (action) {
	case OBJECT_STUNNER:
		SceneItem::display2(50, 11);
		break;
	case OBJECT_SCANNER:
		SceneItem::display2(50, 10);
		break;
	case CURSOR_LOOK:
		SceneItem::display2(50, 1);
		break;
	case OBJECT_INFODISK:
	case CURSOR_USE:
		_globals->_player.disableControl();
		_globals->_stripNum = 0;
		scene->_sceneMode = 51;
		scene->setAction(&scene->_sequenceManager, scene, 51, &_globals->_player, NULL);
		break;
	default:
		SceneHotspot::doAction(action);
		break;
	}
}

/*--------------------------------------------------------------------------*/

Scene50::Scene50() :
		_item0(0, CURSOR_LOOK, 50, 3, LIST_END),
		_item1(0, OBJECT_SCANNER, 50, 15, CURSOR_USE, 50, 16, CURSOR_LOOK, 50, 3, LIST_END),
		_item2(0, CURSOR_LOOK, 50, 7, LIST_END),
		_item3(8, OBJECT_STUNNER, 50, 14, OBJECT_SCANNER, 50, 13, CURSOR_LOOK, 50, 3, LIST_END),
		_item4(9, OBJECT_SCANNER, 40, 39, OBJECT_STUNNER, 40, 40, CURSOR_USE, 40, 41, CURSOR_LOOK, 50, 5, LIST_END),
		_item5(10, OBJECT_SCANNER, 50, 17, OBJECT_STUNNER, 50, 18, CURSOR_LOOK, 50, 6, CURSOR_USE, 30, 8, LIST_END) {

	_doorwayRect = Rect(80, 108, 160, 112);
}

void Scene50::postInit(SceneObjectList *OwnerList) {
	loadScene(50);
	Scene::postInit();
	setZoomPercents(0, 100, 200, 100);

	_stripManager.addSpeaker(&_speakerQText);
	_stripManager.addSpeaker(&_speakerSText);

	_globals->_player.postInit();
	_globals->_player.setVisage(0);
	_globals->_player.animate(ANIM_MODE_1, NULL);
	_globals->_player.setObjectWrapper(new SceneObjectWrapper());
	_globals->_player._canWalk = false;
	_globals->_player.changeZoom(75);
	_globals->_player._moveDiff.y = 3;

	if (_globals->_sceneManager._previousScene == 40) {
		_globals->_player.setPosition(Common::Point(128, 123));
	} else if (_globals->_stripNum == 50) {
		_globals->_player.setPosition(Common::Point(136, 185));
	} else {
		_globals->_player.setPosition(Common::Point(270, 143));
	}

	_object2.postInit();
	_object2.setVisage(2331);
	_object2.setStrip(6);
	_object2.setPosition(Common::Point(136, 192));
	_object2.fixPriority(200);

	_object3.postInit();
	_object3.setVisage(2337);
	_object3.setStrip(6);
	_object3.setPosition(Common::Point(260, 180));
	_object3.fixPriority(200);

	_object4.postInit();
	_object4.setVisage(2331);
	_object4.setStrip(6);
	_object4.setPosition(Common::Point(295, 144));
	_object4.fixPriority(178);

	_globals->_sceneItems.addItems(&_object2, &_object3, &_object4, NULL);

	if (!_globals->getFlag(101)) {
		_globals->_player.disableControl();
		_globals->setFlag(101);
		setAction(&_action1);
	} else {
		_globals->_player.enableControl();

		if (_globals->_sceneManager._previousScene == 40) {
			_globals->_player.disableControl();
			_sceneMode = 54;
			setAction(&_sequenceManager, this, 54, &_globals->_player, NULL);
		}
	}

	_item0.setBounds(Rect(200, 0, 320, 200));
	_globals->_sceneItems.addItems(&_item3, &_item4, &_item5, &_item0, NULL);
}

void Scene50::signal() {
	switch (_sceneMode) {
	case 51:
		_globals->_sceneManager.changeScene(60);
		break;
	case 55:
		_globals->_sceneManager.changeScene(40);
		break;
	case 52:
	case 54:
		_globals->_player.enableControl();
		break;
	}
}

void Scene50::dispatch() {
	Scene::dispatch();

	if ((_sceneMode != 55) && _doorwayRect.contains(_globals->_player._position)) {
		// Player in house doorway, start player moving to within
		_globals->_player.disableControl();
		_sceneMode = 55;
		Common::Point pt(89, 111);
		NpcMover *mover = new NpcMover();
		_globals->_player.addMover(mover, &pt, this);
	}
}

/*--------------------------------------------------------------------------
 * Scene 60 - Flycycle controls
 *
 *--------------------------------------------------------------------------*/

void Scene60::Action1::signal() {
	Scene60 *scene = (Scene60 *)_globals->_sceneManager._scene;

	switch (_actionIndex++) {
	case 0:
		setDelay(3);
		break;
	case 1:
		scene->_floppyDrive.postInit();
		scene->_floppyDrive.setVisage(60);
		scene->_floppyDrive.setStrip(7);
		scene->_floppyDrive.setPosition(Common::Point(136, 65));
		scene->_floppyDrive.animate(ANIM_MODE_5, this);

		scene->_soundHandler1.play(35);
		break;
	case 2:
		scene->_redLights.postInit();
		scene->_redLights.setVisage(60);
		scene->_redLights.setPosition(Common::Point(199, 186));
		scene->_redLights.animate(ANIM_MODE_8, 0, NULL);
		scene->_redLights._numFrames = 5;

		scene->_controlButton.animate(ANIM_MODE_2, NULL);

		if (!_globals->getFlag(83)) {
			scene->_message.postInit();
			scene->_message.setVisage(60);
			scene->_message.setStrip2(3);
			scene->_message.setFrame(2);
			scene->_message.setPosition(Common::Point(148, 85));
			scene->_message.animate(ANIM_MODE_2, NULL);
			scene->_message._numFrames = 5;

			_globals->_sceneItems.push_front(&scene->_message);
			scene->_soundHandler2.play(38);
		}

		_globals->_events.setCursor(CURSOR_USE);
		break;
	case 3:
		scene->_soundHandler2.play(37);
		scene->loadScene(65);
		scene->_message.remove();

		if (_globals->_sceneObjects->contains(&scene->_redLights))
			scene->_redLights.remove();

		scene->_controlButton.remove();
		scene->_slaveButton.remove();
		scene->_masterButton.remove();
		scene->_item1.remove();
		scene->_item2.remove();

		scene->_nextButton.postInit();
		scene->_nextButton.setVisage(65);
		scene->_nextButton.setPosition(Common::Point(118, 197));

		scene->_prevButton.postInit();
		scene->_prevButton.setVisage(65);
		scene->_prevButton.setStrip(2);
		scene->_prevButton.setPosition(Common::Point(160, 197));

		scene->_exitButton.postInit();
		scene->_exitButton.setVisage(65);
		scene->_exitButton.setStrip(3);
		scene->_exitButton.setPosition(Common::Point(202, 197));

		scene->_rose.postInit();
		scene->_rose.setVisage(65);
		scene->_rose.setStrip(4);
		scene->_rose.setFrame(1);
		scene->_rose.setPosition(Common::Point(145, 165));

		_globals->_sceneItems.push_front(&scene->_nextButton);
		_globals->_sceneItems.push_front(&scene->_prevButton);
		_globals->_sceneItems.push_front(&scene->_exitButton);
		setDelay(10);

		_globals->_events.setCursor(CURSOR_USE);
		break;
	case 4:
		_globals->setFlag(90);
		// Deliberate fall-through
	case 5:
	case 6:
	case 7:
		SceneItem::display(60, _actionIndex - 4, SET_Y, 40, SET_X, 25, SET_FONT, 75,
			SET_EXT_BGCOLOR, -1, SET_FG_COLOR, 34, SET_POS_MODE, 0,
			SET_WIDTH, 280, SET_KEEP_ONSCREEN, 1, LIST_END);
		_globals->_events.setCursor(CURSOR_USE);
		break;
	case 9:
		_globals->_player._uiEnabled = false;
		RING_INVENTORY._infoDisk._sceneNumber = 1;

		if (_globals->_sceneObjects->contains(&scene->_message))
			scene->_message.remove();

		scene->_controlButton.animate(ANIM_MODE_NONE);
		scene->_controlButton.setFrame(1);
		scene->_redLights.remove();

		scene->_floppyDrive.postInit();
		scene->_floppyDrive.setVisage(60);
		scene->_floppyDrive.setStrip(7);
		scene->_floppyDrive.setPosition(Common::Point(136, 65));
		scene->_floppyDrive.setFrame(scene->_floppyDrive.getFrameCount());
		scene->_floppyDrive.animate(ANIM_MODE_6, this);

		scene->_soundHandler1.play(35);
		scene->_soundHandler3.stop();

		scene->_masterButton.setFrame(1);
		scene->_masterButton._state = 0;

		_globals->clearFlag(103);
		_globals->clearFlag(!_globals->_stripNum ? 116 : 119);
		break;
	case 10:
		setDelay(60);
		break;
	case 11:
		_globals->_player._uiEnabled = true;
		scene->_floppyDrive.remove();
		remove();
		break;
	case 8:
	default:
		break;
	}
}

void Scene60::Action2::signal() {
	Scene60 *scene = (Scene60 *)_globals->_sceneManager._scene;

	switch (_actionIndex++) {
	case 0:
	case 2:
		setDelay(3);
		break;
	case 1:
		scene->_stripManager.start(66, this);
		break;
	case 3:
		_globals->_sceneManager.changeScene(50);
		break;
	}
}

/*--------------------------------------------------------------------------*/

void Scene60::PrevObject::doAction(int action) {
	Scene60 *scene = (Scene60 *)_globals->_sceneManager._scene;

	if (action == CURSOR_LOOK) {
		SceneItem::display2(60, 16);
	} else if (action == CURSOR_USE) {
		animate(ANIM_MODE_8, 1, NULL);

		if (scene->_action1.getActionIndex() > 5) {
			scene->_soundHandler3.play(36);
			scene->_action1.setActionIndex(scene->_action1.getActionIndex() - 2);
			scene->_action1.setDelay(1);
		}
	} else {
		SceneHotspot::doAction(action);
	}
}

void Scene60::NextObject::doAction(int action) {
	Scene60 *scene = (Scene60 *)_globals->_sceneManager._scene;

	if (action == CURSOR_LOOK) {
		SceneItem::display2(60, 17);
	} else if (action == CURSOR_USE) {
		animate(ANIM_MODE_8, 1, NULL);

		if (scene->_action1.getActionIndex() < 8) {
			scene->_soundHandler3.play(36);
			scene->_action1.setDelay(1);
		}
	} else {
		SceneHotspot::doAction(action);
	}
}

void Scene60::ExitObject::doAction(int action) {
	Scene60 *scene = (Scene60 *)_globals->_sceneManager._scene;

	if (action == CURSOR_LOOK) {
		SceneItem::display2(60, 18);
	} else if (action == CURSOR_USE) {
		scene->_soundHandler3.play(36);
		animate(ANIM_MODE_8, 1, NULL);
		scene->_nextButton.remove();
		scene->_prevButton.remove();
		scene->_exitButton.remove();
		scene->_rose.remove();

		SceneItem::display(0, 0);
		scene->loadScene(60);

		scene->_controlButton.postInit();
		scene->_controlButton.setVisage(60);
		scene->_controlButton.setStrip(5);
		scene->_controlButton.setPosition(Common::Point(233, 143));
		scene->_controlButton.animate(ANIM_MODE_2, NULL);

		scene->_slaveButton.postInit();
		scene->_slaveButton.setVisage(60);
		scene->_slaveButton.setStrip(8);
		scene->_slaveButton.setPosition(Common::Point(143, 125));

		scene->_masterButton.postInit();
		scene->_masterButton.setVisage(60);
		scene->_masterButton.setStrip(8);
		scene->_masterButton.setPosition(Common::Point(143, 105));

		_globals->_sceneItems.push_front(&scene->_masterButton);
		_globals->_sceneItems.push_front(&scene->_slaveButton);

		scene->_redLights.postInit();
		scene->_redLights.setVisage(60);
		scene->_redLights.setPosition(Common::Point(199, 186));
		scene->_redLights.animate(ANIM_MODE_8, 0, NULL);
		scene->_redLights._numFrames = 5;
		scene->_redLights.setAction(&scene->_sequenceManager, scene, 61, NULL);

		if (scene->_slaveButton._state)
			scene->_slaveButton.setFrame(2);
		if (scene->_masterButton._state)
			scene->_masterButton.setFrame(2);

		_globals->_sceneItems.push_front(&scene->_item1);
		_globals->_sceneItems.push_front(&scene->_controlButton);
		_globals->_sceneItems.push_front(&scene->_slaveButton);
		_globals->_sceneItems.push_front(&scene->_masterButton);
		_globals->_sceneItems.push_back(&scene->_item2);

		_globals->gfxManager()._font.setFontNumber(2);
		_globals->_sceneText._fontNumber = 2;

		scene->_action1.setActionIndex(2);
		scene->_action1.setDelay(1);
		scene->_sceneMode = 9999;
		scene->signal();
	} else {
		SceneHotspot::doAction(action);
	}
}

void Scene60::MessageObject::doAction(int action) {
	Scene60 *scene = (Scene60 *)_globals->_sceneManager._scene;

	if (action == CURSOR_LOOK) {
		SceneItem::display2(60, 9);
	} else if (action == CURSOR_USE) {
		scene->_action1.setDelay(1);
		_globals->setFlag(83);
	} else {
		SceneHotspot::doAction(action);
	}
}

void Scene60::ControlObject::doAction(int action) {
	Scene60 *scene = (Scene60 *)_globals->_sceneManager._scene;

	if (action == CURSOR_LOOK) {
		SceneItem::display2(60, 11);
	} else if (action == CURSOR_USE) {
		if (_animateMode == ANIM_MODE_NONE)
			SceneItem::display2(60, 14);
		else if (!scene->_slaveButton._state) {
			_globals->_soundHandler.play(40);
			_globals->_soundHandler.holdAt(true);
			_globals->_sceneManager.changeScene(20);
		} else {
			scene->_sceneMode = 15;
			setAction(&scene->_sequenceManager, scene, 62, NULL);
		}
	} else {
		SceneHotspot::doAction(action);
	}
}

void Scene60::SlaveObject::doAction(int action) {
	Scene60 *scene = (Scene60 *)_globals->_sceneManager._scene;

	if (action == CURSOR_LOOK) {
		SceneItem::display2(60, 8);
	} else if (action == CURSOR_USE) {
		if (scene->_masterButton._state)
			scene->_sceneMode = 19;
		else if (_state) {
			scene->_soundHandler3.stop();
			animate(ANIM_MODE_6, NULL);
			_globals->clearFlag(102);
			_globals->clearFlag(!_globals->_stripNum ? 117 : 120);
			_state = 0;
			scene->_sceneMode = 9998;
		} else {
			scene->_soundHandler3.play(39);
			_globals->setFlag(102);
			_globals->setFlag(!_globals->_stripNum ? 117 : 120);
			animate(ANIM_MODE_5, NULL);
			_state = 1;
			scene->_sceneMode = 9998;
		}

		setAction(&scene->_sequenceManager, scene, 62, NULL);
	} else {
		SceneHotspot::doAction(action);
	}
}

void Scene60::MasterObject::doAction(int action) {
	Scene60 *scene = (Scene60 *)_globals->_sceneManager._scene;

	if (action == CURSOR_LOOK) {
		SceneItem::display2(60, 7);
	} else if (action == CURSOR_USE) {
		if (!scene->_controlButton._animateMode)
			scene->_sceneMode = 14;
		else if (scene->_slaveButton._state)
			scene->_sceneMode = 20;
		else if (_state) {
			scene->_soundHandler3.stop();
			animate(ANIM_MODE_6, NULL);
			_state = 0;
			_globals->clearFlag(103);
			_globals->clearFlag(!_globals->_stripNum ? 116 : 119);
			scene->_sceneMode = 9998;
		} else {
			scene->_soundHandler3.play(39);
			animate(ANIM_MODE_5, NULL);
			_state = 1;
			_globals->setFlag(103);
			_globals->setFlag(!_globals->_stripNum ? 116 : 119);
			scene->_sceneMode = 9998;
		}

		setAction(&scene->_sequenceManager, scene, 62, NULL);
	} else {
		SceneHotspot::doAction(action);
	}
}

void Scene60::FloppyDrive::doAction(int action) {
	Scene60 *scene = (Scene60 *)_globals->_sceneManager._scene;

	if (action == CURSOR_LOOK) {
		SceneItem::display2(60, 13);
	} else if (action == CURSOR_USE) {
		_globals->setFlag(!_globals->_stripNum ? 118 : 121);
		scene->setAction(&scene->_action1);
	} else {
		SceneHotspot::doAction(action);
	}
}

/*--------------------------------------------------------------------------*/

void Scene60::Item1::doAction(int action) {
	Scene60 *scene = (Scene60 *)_globals->_sceneManager._scene;

	switch (action) {
	case OBJECT_INFODISK:
		RING_INVENTORY._infoDisk._sceneNumber = 60;
		_globals->setFlag(!_globals->_stripNum ? 118 : 121);
		scene->_sceneMode = 0;
		scene->setAction(&scene->_action1);
		break;
	case CURSOR_LOOK:
		SceneItem::display2(60, 10);
		break;
	case CURSOR_USE:
		if (RING_INVENTORY._infoDisk._sceneNumber == 60) {
			if (_globals->getFlag(118) && !_globals->_stripNum) {
				_globals->clearFlag(118);
				scene->setAction(&scene->_action1);
				scene->_action1.setActionIndex(9);
				scene->_action1.setDelay(1);
			}
			if (_globals->getFlag(121) && !_globals->_stripNum) {
				_globals->clearFlag(121);
				scene->setAction(&scene->_action1);
				scene->_action1.setActionIndex(9);
				scene->_action1.setDelay(1);
			}
		} else if (RING_INVENTORY._infoDisk._sceneNumber == 1) {
			scene->_sceneMode = 0;
			setAction(&scene->_sequenceManager, scene, 62, NULL);
		} else {
			scene->setAction(&scene->_action2);
		}
	default:
		SceneHotspot::doAction(action);
		break;
	}
}

void Scene60::Item::doAction(int action) {
	Scene60 *scene = (Scene60 *)_globals->_sceneManager._scene;

	switch (action) {
	case CURSOR_LOOK:
		SceneItem::display2(60, _messageNum);
		break;
	case CURSOR_USE:
		scene->_sceneMode = _sceneMode;
		setAction(&scene->_sequenceManager, this, 62, NULL);
		break;
	default:
		SceneItem::doAction(action);
		break;
	}
}

/*--------------------------------------------------------------------------*/

Scene60::Scene60() :
		_item2(0, 12, 12),
		_item3(8, 22, 23),
		_item4(9, 24, 25),
		_item5(10, 26, 27),
		_item6(11, 28, 29) {
}

void Scene60::postInit(SceneObjectList *OwnerList) {
	loadScene(60);
	Scene::postInit();
	_stripManager.addSpeaker(&_speakerQText);
	_stripManager.addSpeaker(&_speakerSText);

	_globals->_player._uiEnabled = true;
	_globals->_events.setCursor(CURSOR_USE);

	_slaveButton.postInit();
	_slaveButton.setVisage(60);
	_slaveButton.setStrip(8);
	_slaveButton.setPosition(Common::Point(143, 125));
	_slaveButton._state = 0;

	_masterButton.postInit();
	_masterButton.setVisage(60);
	_masterButton.setStrip(8);
	_masterButton.setPosition(Common::Point(143, 105));
	_masterButton._state = 0;

	_globals->_sceneItems.push_back(&_masterButton);
	_globals->_sceneItems.push_back(&_slaveButton);

	_controlButton.postInit();
	_controlButton.setVisage(60);
	_controlButton.setStrip(5);
	_controlButton.setPosition(Common::Point(233, 143));
	_globals->_sceneItems.push_back(&_controlButton);

	if (_globals->_stripNum == -1) {
		_globals->_stripNum = 0;
	} else {
		_globals->_player.disableControl();
		_sceneMode = 9999;
		setAction(&_sequenceManager, this, 61, NULL);
	}

	_item1.setBounds(Rect(130, 55, 174, 70));
	_item2.setBounds(Rect(0, 0, SCREEN_WIDTH, SCREEN_HEIGHT));

	if (_globals->_stripNum == 0) {
		if (_globals->getFlag(117)) {
			_slaveButton._state = 1;
			_slaveButton.setFrame(2);
		}

		if (_globals->getFlag(116)) {
			_masterButton._state = 1;
			_masterButton.setFrame(2);
		}

		if (_globals->getFlag(118)) {
			_controlButton.animate(ANIM_MODE_2, NULL);

			_redLights.postInit();
			_redLights.setVisage(60);
			_redLights.setPosition(Common::Point(199, 186));
			_redLights.animate(ANIM_MODE_8, 0, NULL);

			_soundHandler1.play(35);

			if (!_globals->getFlag(83)) {
				_message.postInit();
				_message.setVisage(60);
				_message.setStrip2(3);
				_message.setFrame(2);
				_message.setPosition(Common::Point(148, 85));
				_message.animate(ANIM_MODE_2, NULL);
				_message._numFrames = 5;
				_globals->_sceneItems.push_front(&_message);

				_soundHandler2.play(38);
			}
		}
	} else {
		if (_globals->getFlag(120)) {
			_slaveButton._state = 1;
			_slaveButton.setFrame(2);
		}

		if (_globals->getFlag(119)) {
			_masterButton._state = 1;
			_masterButton.setFrame(2);
		}

		if (_globals->getFlag(121)) {
			_controlButton.animate(ANIM_MODE_2, NULL);

			_redLights.postInit();
			_redLights.setVisage(60);
			_redLights.setPosition(Common::Point(199, 186));
			_redLights.animate(ANIM_MODE_8, 0, NULL);
			_redLights._numFrames = 5;

			_soundHandler1.play(35);

			if (!_globals->getFlag(83)) {
				_message.postInit();
				_message.setVisage(60);
				_message.setStrip2(3);
				_message.setFrame(2);
				_message.setPosition(Common::Point(148, 85));
				_message.animate(ANIM_MODE_2, NULL);
				_message._numFrames = 5;
				_globals->_sceneItems.push_front(&_message);

				_soundHandler2.play(38);
			}
		}
	}

	_globals->_sceneItems.addItems(&_item3, &_item4, &_item5, &_item6,
		&_item1, &_item2, NULL);
}

void Scene60::signal() {
	if (_sceneMode != 0) {
		if (_sceneMode == 9998) {
			_globals->_events.setCursor(CURSOR_USE);
		} else if (_sceneMode == 9999) {
			_globals->_player._uiEnabled = true;
			_globals->_events.setCursor(CURSOR_USE);

			_gfxButton.setText(EXIT_MSG);
			_gfxButton._bounds.center(160, 193);
			_gfxButton.draw();
			_gfxButton._bounds.expandPanes();
		} else {
			SceneItem::display2(60, _sceneMode);
			_globals->_events.setCursor(CURSOR_USE);
		}
	}
}

void Scene60::process(Event &event) {
	Scene::process(event);

	if (_screenNumber == 60) {
		if (_gfxButton.process(event))
			_globals->_sceneManager.changeScene(50);
	}
}

/*--------------------------------------------------------------------------
 * Scene 90 - Shipyard Entrance
 *
 *--------------------------------------------------------------------------*/

void Scene90::Action1::signal() {
	Scene90 *scene = (Scene90 *)_globals->_sceneManager._scene;

	switch (_actionIndex++) {
	case 0:
		setDelay(10);
		break;
	case 1:
		_globals->_scenePalette.addRotation(64, 72, -1);
		_globals->_events.setCursor(CURSOR_WALK);
		scene->_stripManager.start(90, this);
		break;
	case 2:
		setDelay(2);
		break;
	case 3: {
		Common::Point pt(278, 191);
		NpcMover *mover = new NpcMover();
		scene->_object2.addMover(mover, &pt, this);
		break;
	}
	case 4:
		scene->_object2.setStrip(3);
		setDelay(2);
		break;
	case 5:
		scene->_soundHandler2.play(58);

		if (scene->_stripManager._field2E8 == 220)
			scene->_stripManager.start(91, this, scene);
		else {
			scene->_stripManager.start(_globals->getFlag(104) ? 93 : 92, this, scene);
			_actionIndex = 7;
		}
		break;
	case 6:
		scene->_object2.animate(ANIM_MODE_NONE);
		_globals->_player._uiEnabled = true;
		break;
	case 7:
		scene->_object2.animate(ANIM_MODE_NONE);
		_globals->_soundHandler.play(56);
		scene->_object3.animate(ANIM_MODE_5, this);
		break;
	case 8: {
		Common::Point pt(215, 127);
		PlayerMover *mover = new PlayerMover();
		scene->_object5.addMover(mover, &pt, this);
		break;
	}
	case 9: {
		Common::Point pt1(215, 127);
		PlayerMover *mover1 = new PlayerMover();
		scene->_object1.addMover(mover1, &pt1, this);
		Common::Point pt2(86, 62);
		PlayerMover *mover2 = new PlayerMover();
		scene->_object5.addMover(mover2, &pt2, this);
		break;
	}
	case 10: {
		PlayerMover2 *mover = new PlayerMover2();
		scene->_object1.addMover(mover, 10, 15, &scene->_object5);

		if (!_globals->getFlag(104)) {
			mover = new PlayerMover2();
			scene->_object4.addMover(mover, 10, 15, &scene->_object1);
		}
		setDelay(60);
		break;
	}
	case 11:
		_globals->_soundHandler.play(57);
		_globals->_soundHandler.play(68);
		scene->_object3.animate(ANIM_MODE_6, NULL);

		SceneItem::display(90, _globals->getFlag(104) ? 15 : 14,
			SET_EXT_BGCOLOR, 13, SET_KEEP_ONSCREEN, -1, SET_X, 120, SET_Y, 20, LIST_END);
		break;
	case 12:
		SceneItem::display(0, 0);
		_globals->_scenePalette.clearListeners();
		_globals->_sceneManager.changeScene(95);
		break;
	}
}

/*--------------------------------------------------------------------------*/

void Scene90::Object1::doAction(int action) {
	Scene90 *scene = (Scene90 *)_globals->_sceneManager._scene;

	switch (action) {
	case CURSOR_LOOK:
		SceneItem::display2(90, 7);
		break;
	case CURSOR_USE:
		_globals->_player.disableControl();
		scene->_sceneMode = 97;
		setAction(&scene->_sequenceManager, scene, 97, this, NULL);
		break;
	default:
		SceneHotspot::doAction(action);
		break;
	}
}

void Scene90::Object2::doAction(int action) {
	Scene90 *scene = (Scene90 *)_globals->_sceneManager._scene;

	switch (action) {
	case OBJECT_STUNNER:
	case CURSOR_USE:
		_globals->_player.disableControl();
		scene->_object6.postInit();
		scene->_object6.setVisage(90);
		scene->_object6.setStrip(6);
		scene->_object6.setPosition(Common::Point(184, 210));
		scene->_object6.hide();

		scene->_sceneMode = 91;
		scene->_soundHandler1.play(59);
		scene->_soundHandler1.holdAt(true);
		scene->setAction(&scene->_sequenceManager, scene, 91, this, &scene->_object6, NULL);
		break;
	case CURSOR_LOOK:
		SceneItem::display2(90, 8);
		break;
	case CURSOR_TALK:
		_globals->_player.disableControl();
		setAction(&scene->_sequenceManager, scene, 96, this, NULL);
		break;
	default:
		SceneHotspot::doAction(action);
		break;
	}
}

/*--------------------------------------------------------------------------*/

Scene90::Scene90() :
		_item1(0, CURSOR_LOOK, 90, 9, LIST_END),
		_item2(0, CURSOR_LOOK, 90, 10, LIST_END),
		_item3(0, CURSOR_LOOK, 90, 11, LIST_END),
		_object3(OBJECT_STUNNER, 90, 13, CURSOR_LOOK, 90, 12, CURSOR_USE, 90, 16, LIST_END),
		_object4(CURSOR_LOOK, 90, 17, LIST_END),
		_object5(CURSOR_LOOK, 90, 18, CURSOR_USE, 90, 19, LIST_END) {
}

void Scene90::stripCallback(int v) {
	Scene90 *scene = (Scene90 *)_globals->_sceneManager._scene;

	if (v == 1)
		scene->_object2.animate(ANIM_MODE_7, NULL);
	else if (v == 2)
		scene->_object2.animate(ANIM_MODE_NONE);
}

void Scene90::postInit(SceneObjectList *OwnerList) {
	loadScene(90);
	Scene::postInit();

	setZoomPercents(70, 10, 180, 100);
	_stripManager.addSpeaker(&_speakerSText);
	_stripManager.addSpeaker(&_speakerQText);
	_stripManager.addSpeaker(&_speakerMText);
	_stripManager.addSpeaker(&_speakerQL);
	_stripManager.addSpeaker(&_speakerSR);

	_speakerMText._npc = &_object2;
	_speakerQText._textWidth = 160;
	_speakerQText._npc = &_object5;
	_speakerSText._npc = &_object1;

	_object5.postInit();
	_object5.setVisage(2333);
	_object5.setObjectWrapper(new SceneObjectWrapper());
	_object5._strip = 7;
	_object5._moveDiff = Common::Point(22, 22);
	_object5.setPosition(Common::Point(151, 177));
	_object5.changeZoom(-1);
	_globals->_sceneItems.push_back(&_object5);

	_object1.postInit();
	_object1.setVisage(2337);
	_object1.setObjectWrapper(new SceneObjectWrapper());
	_object1._strip = 4;
	_object1._moveDiff = Common::Point(20, 20);
	_object1.setPosition(Common::Point(212, 183));
	_object1.changeZoom(-1);
	_globals->_sceneItems.push_back(&_object1);

	if (!_globals->getFlag(104)) {
		_object4.postInit();
		_object4.setVisage(2331);
		_object4.setObjectWrapper(new SceneObjectWrapper());
		_object4._strip = 4;
		_object4._moveDiff = Common::Point(20, 20);
		_object4.setPosition(Common::Point(251, 207));
		_object4.changeZoom(-1);
		_globals->_sceneItems.push_back(&_object4);
	}

	_object2.postInit();
	_object2.setVisage(90);
	_object2.animate(ANIM_MODE_1, NULL);
	_object2.setPosition(Common::Point(315, 185));
	_object2._strip = 2;
	_globals->_sceneItems.push_back(&_object2);

	_object3.postInit();
	_object3.setVisage(90);
	_object3.animate(ANIM_MODE_1, NULL);
	_object3.setPosition(Common::Point(196, 181));
	_object3.fixPriority(175);
	_globals->_sceneItems.push_back(&_object3);

	_globals->_player.disableControl();
	_globals->_soundHandler.play(55);
	_soundHandler1.play(52);
	_soundHandler1.holdAt(true);

	setAction(&_action1);

	_item3.setBounds(Rect(0, 0, SCREEN_WIDTH, SCREEN_HEIGHT));
	_item1.setBounds(Rect(271, 65, 271, 186));
	_item2.setBounds(Rect(0, 17, 124, 77));

	_globals->_sceneItems.addItems(&_item1, &_item2, &_item3, NULL);
}

void Scene90::signal() {
	switch (_sceneMode) {
	case 91:
		_sceneMode = 92;
		_globals->_soundHandler.play(77, this);
		break;
	case 92:
		_globals->_scenePalette.clearListeners();
		_globals->_game->endGame(90, 6);
		break;
	case 96:
		_globals->_player.enableControl();
		break;
	case 97:
		_stripManager._field2E8 = 0;
		_action1.setActionIndex(5);
		_action1.setDelay(1);
		break;
	default:
		break;
	}
}

/*--------------------------------------------------------------------------
 * Scene 95 - Ship Close-up
 *
 *--------------------------------------------------------------------------*/

void Scene95::Action1::signal() {
	Scene95 *scene = (Scene95 *)_globals->_sceneManager._scene;

	switch (_actionIndex++) {
	case 0:
		_state = 6;
		setDelay(60);
		break;
	case 1:
		if (_state) {
			SceneItem::display(95, _state % 2, SET_FONT, 2,
				SET_EXT_BGCOLOR, -1, SET_EXT_BGCOLOR, 20,
				SET_WIDTH, 200, SET_KEEP_ONSCREEN, 1, SET_TEXT_MODE, 1, LIST_END);
			--_state;
			_actionIndex = 1;
		}
		setDelay(60);
		break;
	case 2: {
		scene->_soundHandler.play(66);
		scene->_object3._numFrames = 5;
		scene->_object3.animate(ANIM_MODE_5, NULL);
		SceneItem::display(0, 0);

		Common::Point pt1(5, 198);
		NpcMover *mover1 = new NpcMover();
		_globals->_player.addMover(mover1, &pt1, this);

		Common::Point pt2(9, 190);
		NpcMover *mover2 = new NpcMover();
		scene->_object1.addMover(mover2, &pt2, NULL);
		break;
	}
	case 3: {
		scene->_soundHandler.play(21);

		Common::Point pt1(235, 72);
		PlayerMover *mover1 = new PlayerMover();
		_globals->_player.addMover(mover1, &pt1, NULL);

		Common::Point pt2(235, 72);
		PlayerMover *mover2 = new PlayerMover();
		scene->_object1.addMover(mover2, &pt2, NULL);

		SceneItem::display(95, 2, SET_Y, 45, SET_FONT, 2,
			SET_BG_COLOR, -1, SET_EXT_BGCOLOR, 13, SET_WIDTH, 200,
			SET_KEEP_ONSCREEN, 1, LIST_END);
		setDelay(240);
		break;
	}
	case 4:
		scene->_object3.remove();

		SceneItem::display(95, 3, SET_Y, 45, SET_FONT, 2,
			SET_BG_COLOR, -1, SET_EXT_BGCOLOR, 35, SET_WIDTH, 200,
			SET_KEEP_ONSCREEN, 1, LIST_END);
		setDelay(240);
		break;
	case 5:
		SceneItem::display(95, 4, SET_Y, 45, SET_FONT, 2,
			SET_BG_COLOR, -1, SET_EXT_BGCOLOR, 35, SET_WIDTH, 200,
			SET_KEEP_ONSCREEN, 1, LIST_END);
		setDelay(240);
		break;
	case 6:
		setDelay(20);
		break;
	case 7: {
		SceneItem::display(0, 0);
		_globals->_player.setVisage(92);
		_globals->_player.setPosition(Common::Point(-25, 200));
		scene->_object1.setVisage(91);
		scene->_object1.setPosition(Common::Point(-22, 220));

		scene->_soundHandler.play(21);

		Common::Point pt1(5, 198);
		NpcMover *mover1 = new NpcMover();
		_globals->_player.addMover(mover1, &pt1, this);

		Common::Point pt2(9, 190);
		NpcMover *mover2 = new NpcMover();
		scene->_object1.addMover(mover2, &pt2, NULL);
		break;
	}
	case 8: {
		Common::Point pt1(108, 112);
		PlayerMover *mover1 = new PlayerMover();
		_globals->_player.addMover(mover1, &pt1, this);

		Common::Point pt2(108, 112);
		PlayerMover *mover2 = new PlayerMover();
		scene->_object1.addMover(mover2, &pt2, NULL);
		break;
	}
	case 9:
		_globals->_sceneManager.changeScene(2300);
		break;
	}
}

/*--------------------------------------------------------------------------*/

Scene95::Scene95() {
}

void Scene95::postInit(SceneObjectList *OwnerList) {
	loadScene(95);
	Scene::postInit();
	setZoomPercents(100, 10, 200, 100);

	_globals->_player.postInit();
	_globals->_player.setVisage(2337);
	_globals->_player.setObjectWrapper(new SceneObjectWrapper());
	_globals->_player._strip = 4;
	_globals->_player._moveDiff = Common::Point(30, 30);
	_globals->_player.setPosition(Common::Point(-35, 200));
	_globals->_player.changeZoom(-1);
	_globals->_player.disableControl();

	_object1.postInit();
	_object1.setVisage(2333);
	_object1.setPosition(Common::Point(-22, 220));
	_object1.animate(ANIM_MODE_1, NULL);
	_object1.setObjectWrapper(new SceneObjectWrapper());
	_object1._moveDiff = Common::Point(30, 30);
	_object1.changeZoom(-1);

	_object3.postInit();
	_object3.setVisage(96);
	_object3.setPosition(Common::Point(29, 198));

	_soundHandler.play(67);
	setAction(&_action1);
}

/*--------------------------------------------------------------------------
 * Scene 6100 - Sunflower navigation sequence
 *
 *--------------------------------------------------------------------------*/

void Scene6100::Action1::signal() {
	Scene6100 *scene = (Scene6100 *)_globals->_sceneManager._scene;

	switch (_actionIndex++) {
	case 0:
		scene->showMessage(SCENE6100_CAREFUL, 13, this);
		break;
	case 1:
		scene->showMessage(SCENE6100_TOUGHER, 35, this);
		break;
	case 2:
		scene->showMessage(NULL, 0, NULL);
		remove();
		break;
	}
}

void Scene6100::Action2::signal() {
	Scene6100 *scene = (Scene6100 *)_globals->_sceneManager._scene;

	switch (_actionIndex++) {
	case 0:
		scene->showMessage(SCENE6100_ONE_MORE_HIT, 13, this);
		break;
	case 1:
		scene->showMessage(SCENE6100_DOING_BEST, 35, this);
		break;
	case 2:
		scene->showMessage(NULL, 0, NULL);
		remove();
		break;
	}
}

void Scene6100::Action3::signal() {
	Scene6100 *scene = (Scene6100 *)_globals->_sceneManager._scene;

	switch (_actionIndex++) {
	case 0:
		scene->_speed = 0;
		setDelay(60);
		break;
	case 1:
		_globals->_scenePalette.clearListeners();
		scene->_fadePercent = 100;
		_globals->_scenePalette.refresh();
		scene->loadScene(9997);
		scene->_object1.hide();
		scene->_object2.hide();
		scene->_object3.hide();
		scene->_sunflower1.hide();
		scene->_sunflower2.hide();
		scene->_sunflower3.hide();
		scene->_rocks.hide();
		scene->_sceneText.hide();
	
		_globals->_events.setCursor(CURSOR_WALK);
		scene->_stripManager.start(8120, this);
		break;
	case 2:
		scene->showMessage(SCENE6100_REPAIR, 7, this);
		break;
	case 3:
		scene->showMessage(NULL, 0, NULL);
		_globals->_events.setCursor(CURSOR_WALK);
		scene->_stripManager.start(8130, this);
		break;
	case 4:
		_globals->setFlag(76);
		_globals->_sceneManager.changeScene(
			(scene->_stripManager._field2E8 == 135) ? 6100 : 2320);
		remove();
		break;
	}
}

void Scene6100::Action4::signal() {
	Scene6100 *scene = (Scene6100 *)_globals->_sceneManager._scene;

	switch (_actionIndex++) {
	case 0:
		scene->showMessage(SCENE6100_ROCKY_AREA, 13, this);
		break;
	case 1:
		scene->showMessage(SCENE6100_REPLY, 35, this);
		break;
	case 2:
		scene->showMessage(NULL, 0, NULL);
		remove();
		break;
	}
}

void Scene6100::Action5::dispatch() {
	Scene6100 *scene = (Scene6100 *)_globals->_sceneManager._scene;
	FloatSet zeroSet;
	const double MULTIPLY_FACTOR = 0.01744;		// 2 * pi / 360

	if (scene->_turnAmount) {
		scene->_angle = (scene->_turnAmount + scene->_angle) % 360;

		for (int objIndex = 1; objIndex <= 3; ++objIndex) {
			SceneObject *obj = &scene->_object1;
			if (objIndex == 2) obj = &scene->_object2;
			if (objIndex == 3) obj = &scene->_object3;

			obj->_position.x += scene->_turnAmount * 2;
			if (obj->_position.x >= 320)
				obj->_position.x -= 480;
			if (obj->_position.x < -160)
				obj->_position.x += 480;
		}
	}

	scene->_object1._flags |= OBJFLAG_PANES;
	scene->_object2._flags |= OBJFLAG_PANES;
	scene->_object3._flags |= OBJFLAG_PANES;

	double distance = scene->_speed;
	double angle = (double)scene->_angle * MULTIPLY_FACTOR;
	scene->_probe._floats._float1 += sin(angle) * distance;
	scene->_probe._floats._float2 += cos(angle) * distance;

	for (int idx = 0; idx < 4; ++idx) {
		FloatSet tempSet = scene->_objList[idx]->_floats;
		tempSet.add(-scene->_probe._floats._float1, -scene->_probe._floats._float2,
			-scene->_probe._floats._float3);

		tempSet.proc1(scene->_angle * MULTIPLY_FACTOR);

		double sqrtVal = tempSet.sqrt(zeroSet);
		if (sqrtVal != 0.0) {
			scene->_objList[idx]->_position.y = static_cast<int>(13800.0 / sqrtVal + 62.0);
		}

		scene->_objList[idx]->_position.x = static_cast<int>(
			 160.0 - (330.0 / (tempSet._float2 + 330.0) * tempSet._float1));
		scene->_objList[idx]->dispatch();

		if (tempSet._float2 < 0) {
			scene->_objList[idx]->_position.y = 300;

			if (idx != 3) {
				scene->_objList[idx]->_floats._float1 =
					_globals->_randomSource.getRandomNumber(199);
				scene->_objList[idx]->_floats._float2 =
					_globals->_randomSource.getRandomNumber(999) + 750.0;

				scene->_objList[idx]->_floats.proc1(
					-(scene->_turnAmount * 10 + scene->_angle) * MULTIPLY_FACTOR);
				scene->_objList[idx]->_floats.add(scene->_probe._floats._float1,
					scene->_probe._floats._float2, scene->_probe._floats._float3);
			}
		}

		if (idx == 3) {
			scene->_rocksCheck = (ABS((int)tempSet._float1) < 100) && (tempSet._float2 > 0);
		}

		scene->_objList[idx]->_flags |= OBJFLAG_PANES;

		if ((idx != 3) && (scene->_fadePercent == 100) &&
				(tempSet.sqrt(zeroSet) < 150.0)) {
			switch (scene->_hitCount++) {
			case 0:
				scene->_soundHandler.startSound(233);
				scene->showMessage(NULL, 0, NULL);

				if (!_globals->getFlag(76))
					scene->_probe.setAction(&scene->_action1);
				break;
			case 1:
				scene->_soundHandler.play(233);
				scene->showMessage(NULL, 0, NULL);

				if (!_globals->getFlag(76))
					scene->_probe.setAction(&scene->_action2);
				break;
			case 2:
				scene->_soundHandler.play(234);
				scene->showMessage(NULL, 0, NULL);

				if (!_globals->getFlag(76))
					scene->_probe.setAction(NULL);
				scene->setAction(&scene->_action3);
				break;
<<<<<<< HEAD
=======

			default:
				scene->_soundHandler.play(233);
				scene->showMessage(NULL, 0, NULL);

				if (!_globals->getFlag(76))
					scene->_probe.setAction(&scene->_action1);
				break;
>>>>>>> cc63cbcf
			}

			_globals->_scenePalette.clearListeners();
			scene->_fadePercent = 0;
		}
	}
}

void Scene6100::GetBoxAction::signal() {
	Scene6100 *scene = (Scene6100 *)_globals->_sceneManager._scene;

	switch (_actionIndex++) {
	case 0: {
		scene->_turnAmount = 0;
		Common::Point pt(scene->_rocks._position.x, scene->_rocks._position.y + 10);
		ProbeMover *mover = new ProbeMover();
		scene->_probe.addMover(mover, &pt, NULL);
		scene->_probe.show();
		break;
	}
	case 1: {
		scene->showMessage(SCENE6100_TAKE_CONTROLS, 35, this);
		_globals->_scenePalette.clearListeners();

		Common::Point pt(scene->_rocks._position.x, scene->_rocks._position.y - 10);
		NpcMover *mover = new NpcMover();
		scene->_probe.addMover(mover, &pt, NULL);
		break;
	}
	case 2:
		scene->_probe._percent = 4;
		scene->showMessage(SCENE6100_SURPRISE, 13, this);
		break;
	case 3:
		scene->showMessage(SCENE6100_SWEAT, 35, this);
		break;
	case 4:
		scene->showMessage(SCENE6100_VERY_WELL, 13, this);
		break;
	case 5:
		scene->showMessage(NULL, 0, NULL);
		_globals->_sceneManager.changeScene(2320);
		remove();
	}
}

void Scene6100::GetBoxAction::dispatch() {
	Scene6100 *scene = (Scene6100 *)_globals->_sceneManager._scene;

	if (!scene->_probe._mover && (scene->_getBoxAction._actionIndex >= 1)) {
		if (scene->_getBoxAction._actionIndex == 1) {
			scene->_speed = 0;
			scene->_getBoxAction.signal();
		}

		if (scene->_probe._percent > 4)
			// Handle the probe disappearing into the rocks
			scene->_probe._percent = scene->_probe._percent * 7 / 8;
		scene->_probe._flags |= OBJFLAG_PANES;
	}

	Action::dispatch();
}

void Scene6100::Action7::signal() {
	switch (_actionIndex++) {
	case 0:
		setDelay(30);
		break;
	case 1:
		setDelay(90);
		break;
	case 2:
		_globals->_sceneManager.changeScene(2100);
		remove();
		break;
	}
}

/*--------------------------------------------------------------------------*/

void Scene6100::Object::synchronize(Serializer &s) {
	SceneObject::synchronize(s);

	// Save the double fields of the FloatSet
	s.syncBytes((byte *)&_floats._float1, sizeof(double));
	s.syncBytes((byte *)&_floats._float2, sizeof(double));
	s.syncBytes((byte *)&_floats._float3, sizeof(double));
	s.syncBytes((byte *)&_floats._float4, sizeof(double));
}

/*--------------------------------------------------------------------------*/

void Scene6100::ProbeMover::dispatch() {
	Scene6100 *scene = (Scene6100 *)_globals->_sceneManager._scene;

	if (!dontMove()) {
		if (scene->_speed > 0) {
			scene->_action5.dispatch();
			scene->_speed = (scene->_speed * 4) / 5;
		}
	}

	NpcMover::dispatch();
}

/*--------------------------------------------------------------------------*/

void Scene6100::Item1::doAction(int action) {
	SceneItem::display2(4000, 0);
}

/*--------------------------------------------------------------------------*/

Scene6100::Scene6100(): Scene() {
	_objList[0] = &_sunflower1;
	_objList[1] = &_sunflower2;
	_objList[2] = &_sunflower3;
	_objList[3] = &_rocks;

	_speed = 30;
	_fadePercent = 100;
	_rocksCheck = false;
	_hitCount = 0;
	_turnAmount = 0;
	_angle = 0;
	_msgActive = false;

	_globals->_sceneHandler._delayTicks = 8;

	_globals->_player.disableControl();
	_globals->_events.setCursor(CURSOR_WALK);
}

void Scene6100::synchronize(Serializer &s) {
	Scene::synchronize(s);

	s.syncAsSint16LE(_speed);
	s.syncAsSint16LE(_fadePercent);
	s.syncAsByte(_rocksCheck);
	s.syncAsByte(_msgActive);
	s.syncAsSint16LE(_hitCount);
	s.syncAsSint16LE(_turnAmount);
	s.syncAsSint16LE(_angle);
}

void Scene6100::postInit(SceneObjectList *OwnerList) {
	loadScene(6100);
	Scene::postInit();
	setZoomPercents(62, 2, 200, 425);

	_stripManager.addSpeaker(&_speakerQR);
	_stripManager.addSpeaker(&_speakerSL);

	_object1.postInit();
	_object1.setVisage(6100);
	_object1._frame = 1;
	_object1._strip = 4;
	_object1.setPosition(Common::Point(0, 60));
	_object1.fixPriority(1);

	_object2.postInit();
	_object2.setVisage(6100);
	_object2._frame = 1;
	_object2._strip = 4;
	_object2.setPosition(Common::Point(160, 60));
	_object2.fixPriority(1);

	_object3.postInit();
	_object3.setVisage(6100);
	_object3._frame = 1;
	_object3._strip = 4;
	_object3.setPosition(Common::Point(320, 60));
	_object3.fixPriority(1);

	_rocks.postInit();
	_rocks.setVisage(6100);
	_rocks._frame = 1;
	_rocks._strip = 3;
	_rocks.setPosition(Common::Point(320, 0));
	_rocks.fixPriority(2);
	_rocks.changeZoom(-1);
	_rocks._floats._float1 = 320.0;
	_rocks._floats._float2 = 25000.0;
	_rocks._floats._float3 = 0.0;

	_probe.postInit();
	_probe._moveDiff = Common::Point(15, 15);
	_probe.setVisage(6100);
	_probe._frame = 1;
	_probe._strip = 5;
	_probe.setPosition(Common::Point(160, 260));
	_probe.fixPriority(3);
	_probe._floats._float1 = 320.0;
	_probe._floats._float2 = 0.0;
	_probe._floats._float3 = 0.0;
	_probe.hide();

	int baseVal = 2000;
	for (int idx = 0; idx < 3; ++idx) {
		_objList[idx]->_floats._float1 = _globals->_randomSource.getRandomNumber(999);
		_objList[idx]->_floats._float2 = baseVal;
		_objList[idx]->_floats._float3 = 0.0;
		baseVal += _globals->_randomSource.getRandomNumber(499);

		_objList[idx]->postInit();
		_objList[idx]->setVisage(6100);
		_objList[idx]->_frame = 1;
		_objList[idx]->_strip = 2;

		_objList[idx]->setPosition(Common::Point(
			_globals->_randomSource.getRandomNumber(319), 60));
		_objList[idx]->fixPriority(1);
		_objList[idx]->changeZoom(-1);
	}

	setAction(&_action5);
	_globals->_scenePalette.addRotation(96, 143, -1);

	if (!_globals->getFlag(76))
		_probe.setAction(&_action4);

	_globals->_soundHandler.play(231);
}

void Scene6100::remove() {
	_globals->_player.disableControl();
	_globals->_scenePalette.clearListeners();
	Scene::remove();
}

void Scene6100::process(Event &event) {
	Scene::process(event);

	if (event.eventType == EVENT_KEYPRESS) {
		// Handle incremental turning speeds with arrow keys
		if ((event.kbd.keycode == Common::KEYCODE_LEFT) || (event.kbd.keycode == Common::KEYCODE_KP4)) {
			_turnAmount = MIN(_turnAmount + 1, 8);
		} else if ((event.kbd.keycode == Common::KEYCODE_RIGHT) || (event.kbd.keycode == Common::KEYCODE_KP6)) {
			_turnAmount = MAX(_turnAmount - 1, -8);
		}
	}

	if (_probe._action)
		_probe._action->process(event);
}

void Scene6100::dispatch() {
	Scene::dispatch();

	if (_probe._action)
		_probe._action->dispatch();

	// Handle mouse controlling the turning
	int changeAmount = (_globals->_events._mousePos.x - 160) / -20;
	_turnAmount += (changeAmount - _turnAmount) / 2;

	if (_fadePercent < 100) {
		_fadePercent += 10;
		if (_fadePercent >= 100) {
			_globals->_scenePalette.addRotation(96, 143, -1);
			_fadePercent = 100;
		}

		byte adjustData[] = {0xff, 0xff, 0xff, 0};
		_globals->_scenePalette.fade(adjustData, false, _fadePercent);
	}

	if (_action != &_action3) {
		// Display the distance remaining to the target
		int distance = (int)_probe._floats.sqrt(_rocks._floats);
		Common::String s = Common::String::format("%06d", distance);

		_sceneText.setPosition(Common::Point(24, 160));
		_sceneText._fontNumber = 0;
		_sceneText._color1 = 35;
		_sceneText.setup(s);
	}

	if (_rocksCheck && (_action == &_action5)) {
		// Check whether the probe is close enough to the rocks
		double distance = _probe._floats.sqrt(_rocks._floats);

		if ((distance >= 300.0) && (distance <= 500.0))
			setAction(&_getBoxAction);
	}
}

void Scene6100::showMessage(const Common::String &msg, int color, Action *action) {
	if (_msgActive) {
		_msgActive = false;
		_speaker1.removeText();
	}

	if (!msg.empty()) {
		_msgActive = true;
		_speaker1._textPos.x = 20;
		_speaker1._textWidth = 280;
		_speaker1._color1 = color;
		_speaker1._action = action;
		_speaker1.setText(msg);
	}
}

} // End of namespace tSage<|MERGE_RESOLUTION|>--- conflicted
+++ resolved
@@ -3000,7 +3000,7 @@
 				(tempSet.sqrt(zeroSet) < 150.0)) {
 			switch (scene->_hitCount++) {
 			case 0:
-				scene->_soundHandler.startSound(233);
+				scene->_soundHandler.play(233);
 				scene->showMessage(NULL, 0, NULL);
 
 				if (!_globals->getFlag(76))
@@ -3021,17 +3021,6 @@
 					scene->_probe.setAction(NULL);
 				scene->setAction(&scene->_action3);
 				break;
-<<<<<<< HEAD
-=======
-
-			default:
-				scene->_soundHandler.play(233);
-				scene->showMessage(NULL, 0, NULL);
-
-				if (!_globals->getFlag(76))
-					scene->_probe.setAction(&scene->_action1);
-				break;
->>>>>>> cc63cbcf
 			}
 
 			_globals->_scenePalette.clearListeners();
